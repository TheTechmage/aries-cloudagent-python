--- conflicted
+++ resolved
@@ -1,10 +1,13 @@
 """Indy ledger implementation."""
 
+import asyncio
 import json
 import logging
+import tempfile
 
 from datetime import datetime, date
 from hashlib import sha256
+from os import path
 from time import time
 from typing import Sequence, Tuple
 
@@ -12,7 +15,6 @@
 import indy.pool
 from indy.error import IndyError, ErrorCode
 
-from .pool.indy import IndyLegderPool
 from ..cache.base import BaseCache
 from ..indy.issuer import IndyIssuer, IndyIssuerError, DEFAULT_CRED_DEF_TAG
 from ..indy.sdk.error import IndyErrorHandler
@@ -39,22 +41,21 @@
 
 LOGGER = logging.getLogger(__name__)
 
+GENESIS_TRANSACTION_PATH = tempfile.gettempdir()
+GENESIS_TRANSACTION_PATH = path.join(
+    GENESIS_TRANSACTION_PATH, "indy_genesis_transactions.txt"
+)
+
 
 class IndySdkLedgerPool:
     """Indy ledger manager class."""
 
     def __init__(
         self,
-<<<<<<< HEAD
-        pool: IndyLegderPool,
-        wallet: BaseWallet,
-        *,
-=======
         name: str,
         *,
         checked: bool = False,
         keepalive: int = 0,
->>>>>>> 39066289
         cache: BaseCache = None,
         cache_duration: int = 600,
         genesis_transactions: str = None,
@@ -71,24 +72,6 @@
             genesis_transactions: The ledger genesis transaction as a string
             read_only: Prevent any ledger write operations
         """
-<<<<<<< HEAD
-
-        self.cache = cache
-        self.cache_duration = cache_duration
-        self.wallet = wallet
-        self.pool = pool
-        self.taa_acceptance = None
-        self.taa_cache = None
-        self.read_only = read_only
-
-        if wallet.type != "indy":
-            raise LedgerConfigError("Wallet type is not 'indy'")
-
-    @property
-    def type(self) -> str:
-        """Accessor for the ledger type."""
-        return IndyLedger.LEDGER_TYPE
-=======
         self.checked = checked
         self.opened = False
         self.ref_count = 0
@@ -265,7 +248,6 @@
         """Context manager exit."""
         await self.pool.context_close()
         await super().__aexit__(exc_type, exc, tb)
->>>>>>> 39066289
 
     async def _submit(
         self,
@@ -285,14 +267,11 @@
 
         """
 
-<<<<<<< HEAD
-=======
         if not self.pool.handle:
             raise ClosedPoolError(
                 f"Cannot sign and submit request to closed pool '{self.pool.name}'"
             )
 
->>>>>>> 39066289
         if sign is None or sign:
             if sign_did is sentinel:
                 sign_did = await self.wallet.get_public_did()
@@ -302,65 +281,49 @@
         if taa_accept is None and sign:
             taa_accept = True
 
-        async with self.pool:
-            if not self.pool.opened:
-                raise ClosedPoolError(
-                    f"Cannot sign and submit request to closed pool '{self.pool.name}'"
-                )
-
-            if sign:
-                if not sign_did:
-                    raise BadLedgerRequestError(
-                        "Cannot sign request without a public DID"
+        if sign:
+            if not sign_did:
+                raise BadLedgerRequestError("Cannot sign request without a public DID")
+            if taa_accept:
+                acceptance = await self.get_latest_txn_author_acceptance()
+                if acceptance:
+                    request_json = await (
+                        indy.ledger.append_txn_author_agreement_acceptance_to_request(
+                            request_json,
+                            acceptance["text"],
+                            acceptance["version"],
+                            acceptance["digest"],
+                            acceptance["mechanism"],
+                            acceptance["time"],
+                        )
                     )
-<<<<<<< HEAD
-                if taa_accept:
-                    acceptance = await self.get_latest_txn_author_acceptance()
-                    if acceptance:
-                        request_json = await (
-                            indy.ledger.append_txn_author_agreement_acceptance_to_request(
-                                request_json,
-                                acceptance["text"],
-                                acceptance["version"],
-                                acceptance["digest"],
-                                acceptance["mechanism"],
-                                acceptance["time"],
-                            )
-                        )
-                submit_op = indy.ledger.sign_and_submit_request(
-                    self.pool.handle, self.wallet.handle, sign_did.did, request_json
-                )
-            else:
-                submit_op = indy.ledger.submit_request(self.pool.handle, request_json)
-=======
             submit_op = indy.ledger.sign_and_submit_request(
                 self.pool.handle, self.wallet.opened.handle, sign_did.did, request_json
             )
         else:
             submit_op = indy.ledger.submit_request(self.pool.handle, request_json)
->>>>>>> 39066289
-
-            with IndyErrorHandler(
-                "Exception raised by ledger transaction", LedgerTransactionError
-            ):
-                request_result_json = await submit_op
-
-            request_result = json.loads(request_result_json)
-
-            operation = request_result.get("op", "")
-
-            if operation in ("REQNACK", "REJECT"):
-                raise LedgerTransactionError(
-                    f"Ledger rejected transaction request: {request_result['reason']}"
-                )
-
-            elif operation == "REPLY":
-                return request_result_json
-
-            else:
-                raise LedgerTransactionError(
-                    f"Unexpected operation code from ledger: {operation}"
-                )
+
+        with IndyErrorHandler(
+            "Exception raised by ledger transaction", LedgerTransactionError
+        ):
+            request_result_json = await submit_op
+
+        request_result = json.loads(request_result_json)
+
+        operation = request_result.get("op", "")
+
+        if operation in ("REQNACK", "REJECT"):
+            raise LedgerTransactionError(
+                f"Ledger rejected transaction request: {request_result['reason']}"
+            )
+
+        elif operation == "REPLY":
+            return request_result_json
+
+        else:
+            raise LedgerTransactionError(
+                f"Unexpected operation code from ledger: {operation}"
+            )
 
     async def create_and_send_schema(
         self,
@@ -638,12 +601,8 @@
                 ):
                     raise LedgerError(
                         f"Credential definition {credential_definition_id} is in "
-<<<<<<< HEAD
-                        f"wallet {self.wallet.name} but not on ledger {self.pool.name}"
-=======
                         f"wallet {self.wallet.name} but not on ledger "
                         f"{self.pool.name}"
->>>>>>> 39066289
                     )
             except IndyIssuerError as err:
                 raise LedgerError(err.message) from err
@@ -1052,24 +1011,14 @@
         )
         storage = self.get_indy_storage()
         await storage.add_record(record)
-<<<<<<< HEAD
-        if self.cache:
-            cache_key = TAA_ACCEPTED_RECORD_TYPE + "::" + self.pool.name
-            await self.cache.set(cache_key, acceptance, self.cache_duration)
-=======
         if self.pool.cache:
             cache_key = TAA_ACCEPTED_RECORD_TYPE + "::" + self.pool.name
             await self.pool.cache.set(cache_key, acceptance, self.pool.cache_duration)
->>>>>>> 39066289
 
     async def get_latest_txn_author_acceptance(self) -> dict:
         """Look up the latest TAA acceptance."""
         cache_key = TAA_ACCEPTED_RECORD_TYPE + "::" + self.pool.name
-<<<<<<< HEAD
-        acceptance = self.cache and await self.cache.get(cache_key)
-=======
         acceptance = self.pool.cache and await self.pool.cache.get(cache_key)
->>>>>>> 39066289
         if not acceptance:
             storage = self.get_indy_storage()
             tag_filter = {"pool_name": self.pool.name}
