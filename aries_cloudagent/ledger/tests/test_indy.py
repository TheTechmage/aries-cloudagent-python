import asyncio
import json
import tempfile
import pytest

from os import path

from asynctest import mock as async_mock, TestCase as AsyncTestCase

from ...config.injection_context import InjectionContext
from ...core.in_memory import InMemoryProfile
from ...cache.in_memory import InMemoryCache
from ...indy.issuer import IndyIssuer, IndyIssuerError
from ...indy.sdk.profile import IndySdkProfile
from ...indy.sdk.wallet_setup import IndyWalletConfig
from ...storage.record import StorageRecord
from ...wallet.base import BaseWallet
from ...wallet.did_info import DIDInfo
from ...wallet.did_posture import DIDPosture
from ...wallet.error import WalletNotFoundError
from ...wallet.indy import IndyOpenWallet, IndySdkWallet
<<<<<<< HEAD
from ...wallet.key_type import KeyType
from ...wallet.did_method import SOV
=======
from ...wallet.key_type import ED25519
from ...wallet.did_method import DIDMethod
>>>>>>> a4cbef1d

from ..endpoint_type import EndpointType
from ..indy import (
    BadLedgerRequestError,
    ClosedPoolError,
    ErrorCode,
    IndyErrorHandler,
    IndyError,
    IndySdkLedger,
    IndySdkLedgerPool,
    IndySdkLedgerPoolProvider,
    GENESIS_TRANSACTION_FILE,
    LedgerConfigError,
    LedgerError,
    LedgerTransactionError,
    Role,
    TAA_ACCEPTED_RECORD_TYPE,
)


GENESIS_TRANSACTION_PATH = path.join(
    tempfile.gettempdir(), f"name_{GENESIS_TRANSACTION_FILE}"
)


@pytest.mark.indy
class TestIndySdkLedgerPoolProvider(AsyncTestCase):
    async def test_provide(self):
        provider = IndySdkLedgerPoolProvider()
        mock_injector = async_mock.MagicMock(
            inject=async_mock.MagicMock(return_value=None)
        )
        provider.provide(
            settings={
                "ledger.read_only": True,
                "ledger.genesis_transactions": "genesis-txns",
            },
            injector=mock_injector,
        )


@pytest.mark.indy
class TestIndySdkLedger(AsyncTestCase):
    async def setUp(self):
        self.test_did = "55GkHamhTU1ZbTbV2ab9DE"
        self.test_did_info = DIDInfo(
            did=self.test_did,
            verkey="3Dn1SJNPaCXcvvJvSbsFWP2xaCjMom3can8CQNhWrTRx",
            metadata={"test": "test"},
<<<<<<< HEAD
            method=SOV,
            key_type=KeyType.ED25519,
=======
            method=DIDMethod.SOV,
            key_type=ED25519,
>>>>>>> a4cbef1d
        )
        self.test_verkey = "3Dn1SJNPaCXcvvJvSbsFWP2xaCjMom3can8CQNhWrTRx"
        context = InjectionContext()
        context.injector.bind_instance(IndySdkLedgerPool, IndySdkLedgerPool("name"))
        with async_mock.patch.object(IndySdkProfile, "_make_finalizer"):
            self.profile = IndySdkProfile(
                async_mock.CoroutineMock(),
                context,
            )
        self.session = await self.profile.session()

    @async_mock.patch("indy.pool.create_pool_ledger_config")
    @async_mock.patch("indy.pool.list_pools")
    @async_mock.patch("indy.pool.open_pool_ledger")
    @async_mock.patch("builtins.open")
    async def test_init(
        self, mock_open, mock_open_ledger, mock_list_pools, mock_create_config
    ):
        mock_open.return_value = async_mock.MagicMock()
        mock_list_pools.return_value = []

        mock_wallet = async_mock.MagicMock()
        self.session.context.injector.bind_provider(BaseWallet, mock_wallet)
        ledger = IndySdkLedger(
            IndySdkLedgerPool("name", genesis_transactions="genesis_transactions"),
            self.profile,
        )

        assert ledger.pool_name == "name"
        assert not ledger.read_only
        assert ledger.backend
        assert ledger.profile is self.profile

        await ledger.__aenter__()

        mock_open.assert_called_once_with(GENESIS_TRANSACTION_PATH, "w")
        mock_open.return_value.__enter__.return_value.write.assert_called_once_with(
            "genesis_transactions"
        )
        mock_create_config.assert_called_once_with(
            "name", json.dumps({"genesis_txn": GENESIS_TRANSACTION_PATH})
        )
        assert ledger.did_to_nym(ledger.nym_to_did(self.test_did)) == self.test_did

    @async_mock.patch("indy.pool.create_pool_ledger_config")
    @async_mock.patch("indy.pool.list_pools")
    @async_mock.patch("indy.pool.open_pool_ledger")
    @async_mock.patch("builtins.open")
    async def test_init_not_checked(
        self, mock_open, mock_open_ledger, mock_list_pools, mock_create_config
    ):
        mock_open.return_value = async_mock.MagicMock()
        mock_list_pools.return_value = []

        mock_wallet = async_mock.MagicMock()
        self.session.context.injector.bind_provider(BaseWallet, mock_wallet)
        ledger = IndySdkLedger(IndySdkLedgerPool("name"), self.profile)

        assert ledger.pool_name == "name"
        assert ledger.backend
        assert ledger.profile is self.profile

        with self.assertRaises(LedgerError):
            await ledger.__aenter__()

        mock_list_pools.return_value = [{"pool": ledger.pool_name}]
        await ledger.__aenter__()

    @async_mock.patch("indy.pool.list_pools")
    @async_mock.patch("builtins.open")
    async def test_init_do_not_recreate(self, mock_open, mock_list_pools):
        mock_open.return_value = async_mock.MagicMock()
        mock_list_pools.return_value = [{"pool": "name"}, {"pool": "another"}]

        pool = IndySdkLedgerPool("name")
        assert pool.name == "name"

        with self.assertRaises(LedgerConfigError):
            await pool.create_pool_config("genesis_transactions", recreate=False)

        mock_open.assert_called_once_with(GENESIS_TRANSACTION_PATH, "w")

    @async_mock.patch("indy.pool.create_pool_ledger_config")
    @async_mock.patch("indy.pool.delete_pool_ledger_config")
    @async_mock.patch("indy.pool.list_pools")
    @async_mock.patch("builtins.open")
    async def test_init_recreate(
        self, mock_open, mock_list_pools, mock_delete_config, mock_create_config
    ):
        mock_open.return_value = async_mock.MagicMock()
        mock_list_pools.return_value = [{"pool": "name"}, {"pool": "another"}]
        mock_delete_config.return_value = None

        pool = IndySdkLedgerPool("name")
        assert pool.name == "name"

        await pool.create_pool_config("genesis_transactions", recreate=True)

        mock_open.assert_called_once_with(GENESIS_TRANSACTION_PATH, "w")
        mock_delete_config.assert_called_once_with("name")
        mock_create_config.assert_called_once_with(
            "name", json.dumps({"genesis_txn": GENESIS_TRANSACTION_PATH})
        )

    @async_mock.patch("indy.pool.set_protocol_version")
    @async_mock.patch("indy.pool.open_pool_ledger")
    @async_mock.patch("indy.pool.close_pool_ledger")
    async def test_aenter_aexit(
        self, mock_close_pool, mock_open_ledger, mock_set_proto
    ):
        mock_wallet = async_mock.MagicMock()
        self.session.context.injector.bind_provider(BaseWallet, mock_wallet)
        ledger = IndySdkLedger(IndySdkLedgerPool("name", checked=True), self.profile)
        with async_mock.patch.object(
            IndySdkWallet, "get_public_did"
        ) as mock_wallet_get_public_did:
            mock_wallet_get_public_did.return_value = self.test_did_info
            async with ledger as led:
                mock_set_proto.assert_called_once_with(2)
                mock_open_ledger.assert_called_once_with("name", "{}")
                assert led == ledger
                mock_close_pool.assert_not_called()
                assert led.pool_handle == mock_open_ledger.return_value

        mock_close_pool.assert_called_once()
        assert ledger.pool_handle is None

    @async_mock.patch("indy.pool.set_protocol_version")
    @async_mock.patch("indy.pool.open_pool_ledger")
    @async_mock.patch("indy.pool.close_pool_ledger")
    async def test_aenter_aexit_nested_keepalive(
        self, mock_close_pool, mock_open_ledger, mock_set_proto
    ):
        mock_wallet = async_mock.MagicMock()
        self.session.context.injector.bind_provider(BaseWallet, mock_wallet)
        ledger = IndySdkLedger(
            IndySdkLedgerPool("name", checked=True, keepalive=1), self.profile
        )
        with async_mock.patch.object(
            IndySdkWallet, "get_public_did"
        ) as mock_wallet_get_public_did:
            mock_wallet_get_public_did.return_value = self.test_did_info
            async with ledger as led0:
                mock_set_proto.assert_called_once_with(2)
                mock_open_ledger.assert_called_once_with("name", "{}")
                assert led0 == ledger
                mock_close_pool.assert_not_called()
                assert led0.pool_handle == mock_open_ledger.return_value

            async with ledger as led1:
                assert ledger.pool.ref_count == 1

        mock_close_pool.assert_not_called()  # it's a future
        assert ledger.pool_handle

        await asyncio.sleep(1.01)
        mock_close_pool.assert_called_once()
        assert ledger.pool_handle is None

    @async_mock.patch("indy.pool.set_protocol_version")
    @async_mock.patch("indy.pool.open_pool_ledger")
    @async_mock.patch("indy.pool.close_pool_ledger")
    async def test_aenter_aexit_close_x(
        self, mock_close_pool, mock_open_ledger, mock_set_proto
    ):
        mock_wallet = async_mock.MagicMock()
        self.session.context.injector.bind_provider(BaseWallet, mock_wallet)
        mock_close_pool.side_effect = IndyError(ErrorCode.PoolLedgerTimeout)
        ledger = IndySdkLedger(IndySdkLedgerPool("name", checked=True), self.profile)
        with async_mock.patch.object(
            IndySdkWallet, "get_public_did"
        ) as mock_wallet_get_public_did:
            mock_wallet_get_public_did.return_value = self.test_did_info
            with self.assertRaises(LedgerError):
                async with ledger as led:
                    assert led.pool_handle == mock_open_ledger.return_value

        assert ledger.pool_handle == mock_open_ledger.return_value
        assert ledger.pool.ref_count == 1

    @async_mock.patch("indy.pool.set_protocol_version")
    @async_mock.patch("indy.pool.create_pool_ledger_config")
    @async_mock.patch("indy.pool.open_pool_ledger")
    @async_mock.patch("indy.pool.close_pool_ledger")
    async def test_submit_pool_closed(
        self, mock_close_pool, mock_open_ledger, mock_create_config, mock_set_proto
    ):
        mock_wallet = async_mock.MagicMock()
        self.session.context.injector.bind_provider(BaseWallet, mock_wallet)
        ledger = IndySdkLedger(IndySdkLedgerPool("name", checked=True), self.profile)
        with async_mock.patch.object(
            IndySdkWallet, "get_public_did"
        ) as mock_wallet_get_public_did:
            mock_wallet_get_public_did.return_value = self.test_did_info
            with self.assertRaises(ClosedPoolError) as context:
                await ledger._submit("{}")
        assert "sign and submit request to closed pool" in str(context.exception)

    @async_mock.patch("indy.pool.set_protocol_version")
    @async_mock.patch("indy.pool.create_pool_ledger_config")
    @async_mock.patch("indy.pool.open_pool_ledger")
    @async_mock.patch("indy.pool.close_pool_ledger")
    @async_mock.patch("indy.ledger.sign_and_submit_request")
    @async_mock.patch("indy.ledger.multi_sign_request")
    async def test_submit_signed(
        self,
        mock_indy_multi_sign,
        mock_sign_submit,
        mock_close_pool,
        mock_open_ledger,
        mock_create_config,
        mock_set_proto,
    ):
        mock_indy_multi_sign.return_value = json.dumps({"endorsed": "content"})
        mock_sign_submit.return_value = '{"op": "REPLY"}'

        mock_wallet = async_mock.MagicMock()
        self.session.context.injector.bind_provider(BaseWallet, mock_wallet)
        ledger = IndySdkLedger(IndySdkLedgerPool("name", checked=True), self.profile)
        with async_mock.patch.object(
            IndySdkWallet, "get_public_did"
        ) as mock_wallet_get_public_did:
            async with ledger:
                mock_wallet_get_public_did.return_value = None

                with self.assertRaises(BadLedgerRequestError):
                    await ledger._submit("{}", True)

                mock_wallet_get_public_did.return_value = async_mock.CoroutineMock()
                mock_did = mock_wallet_get_public_did.return_value
                mock_did.did = self.test_did

                await ledger._submit(
                    request_json="{}",
                    sign=True,
                    taa_accept=False,
                )

                result_json = await ledger._submit(  # multi-sign for later endorsement
                    request_json="{}",
                    sign=True,
                    taa_accept=False,
                    write_ledger=False,
                )
                assert json.loads(result_json) == {"endorsed": "content"}

                await ledger.txn_submit(  # cover txn_submit()
                    request_json="{}",
                    sign=True,
                    taa_accept=False,
                )

    @async_mock.patch("indy.pool.set_protocol_version")
    @async_mock.patch("indy.pool.create_pool_ledger_config")
    @async_mock.patch("indy.pool.open_pool_ledger")
    @async_mock.patch("indy.pool.close_pool_ledger")
    @async_mock.patch("indy.ledger.sign_and_submit_request")
    @async_mock.patch("indy.ledger.append_txn_author_agreement_acceptance_to_request")
    async def test_submit_signed_taa_accept(
        self,
        mock_append_taa,
        mock_sign_submit,
        mock_close_pool,
        mock_open_ledger,
        mock_create_config,
        mock_set_proto,
    ):

        mock_append_taa.return_value = "{}"
        mock_sign_submit.return_value = '{"op": "REPLY"}'

        mock_wallet = async_mock.MagicMock()
        self.session.context.injector.bind_provider(BaseWallet, mock_wallet)
        with async_mock.patch.object(
            IndySdkWallet, "get_public_did"
        ) as mock_wallet_get_public_did:
            mock_wallet_get_public_did.return_value = async_mock.CoroutineMock()
            ledger = IndySdkLedger(
                IndySdkLedgerPool("name", checked=True), self.profile
            )
            ledger.get_latest_txn_author_acceptance = async_mock.CoroutineMock(
                return_value={
                    "text": "sample",
                    "version": "0.0",
                    "digest": "digest",
                    "mechanism": "dummy",
                    "time": "now",
                }
            )

            async with ledger:
                mock_did = mock_wallet_get_public_did.return_value
                mock_did.did = self.test_did

                await ledger._submit(
                    request_json="{}",
                    sign=None,
                    taa_accept=True,
                    sign_did=self.test_did_info,
                )
                mock_append_taa.assert_called_once_with(
                    "{}", "sample", "0.0", "digest", "dummy", "now"
                )

    @async_mock.patch("indy.pool.set_protocol_version")
    @async_mock.patch("indy.pool.create_pool_ledger_config")
    @async_mock.patch("indy.pool.open_pool_ledger")
    @async_mock.patch("indy.pool.close_pool_ledger")
    @async_mock.patch("indy.ledger.submit_request")
    async def test_submit_unsigned(
        self,
        mock_submit,
        mock_close_pool,
        mock_open_ledger,
        mock_create_config,
        mock_set_proto,
    ):

        mock_did = async_mock.MagicMock()

        future = asyncio.Future()
        future.set_result(mock_did)

        mock_submit.return_value = '{"op": "REPLY"}'

        mock_wallet = async_mock.MagicMock()
        self.session.context.injector.bind_provider(BaseWallet, mock_wallet)
        ledger = IndySdkLedger(IndySdkLedgerPool("name", checked=True), self.profile)
        with async_mock.patch.object(
            IndySdkWallet, "get_public_did"
        ) as mock_wallet_get_public_did:
            mock_wallet_get_public_did.return_value = future
            async with ledger:
                await ledger._submit("{}", False)
                mock_submit.assert_called_once_with(ledger.pool_handle, "{}")

    @async_mock.patch("indy.pool.set_protocol_version")
    @async_mock.patch("indy.pool.create_pool_ledger_config")
    @async_mock.patch("indy.pool.open_pool_ledger")
    @async_mock.patch("indy.pool.close_pool_ledger")
    @async_mock.patch("indy.ledger.submit_request")
    async def test_submit_unsigned_ledger_transaction_error(
        self,
        mock_submit,
        mock_close_pool,
        mock_open_ledger,
        mock_create_config,
        mock_set_proto,
    ):

        mock_did = async_mock.MagicMock()

        future = asyncio.Future()
        future.set_result(mock_did)

        mock_submit.return_value = '{"op": "NO-SUCH-OP"}'

        mock_wallet = async_mock.MagicMock()
        self.session.context.injector.bind_provider(BaseWallet, mock_wallet)
        with async_mock.patch.object(
            IndySdkWallet, "get_public_did"
        ) as mock_wallet_get_public_did:
            mock_wallet_get_public_did.return_value = future
            ledger = IndySdkLedger(
                IndySdkLedgerPool("name", checked=True), self.profile
            )
            async with ledger:
                with self.assertRaises(LedgerTransactionError):
                    await ledger._submit("{}", False)
                mock_submit.assert_called_once_with(ledger.pool_handle, "{}")

    @async_mock.patch("indy.pool.set_protocol_version")
    @async_mock.patch("indy.pool.create_pool_ledger_config")
    @async_mock.patch("indy.pool.open_pool_ledger")
    @async_mock.patch("indy.pool.close_pool_ledger")
    @async_mock.patch("indy.ledger.submit_request")
    async def test_submit_rejected(
        self,
        mock_submit,
        mock_close_pool,
        mock_open_ledger,
        mock_create_config,
        mock_set_proto,
    ):

        mock_did = async_mock.MagicMock()

        future = asyncio.Future()
        future.set_result(mock_did)

        mock_submit.return_value = '{"op": "REQNACK", "reason": "a reason"}'

        mock_wallet = async_mock.MagicMock()
        self.session.context.injector.bind_provider(BaseWallet, mock_wallet)
        ledger = IndySdkLedger(IndySdkLedgerPool("name", checked=True), self.profile)
        with async_mock.patch.object(
            IndySdkWallet, "get_public_did"
        ) as mock_wallet_get_public_did:
            mock_wallet_get_public_did.return_value = future
            async with ledger:
                with self.assertRaises(LedgerTransactionError) as context:
                    await ledger._submit("{}", False)
                assert "Ledger rejected transaction request" in str(context.exception)

        mock_submit.return_value = '{"op": "REJECT", "reason": "another reason"}'

        mock_wallet = async_mock.MagicMock()
        self.session.context.injector.bind_provider(BaseWallet, mock_wallet)
        ledger = IndySdkLedger(IndySdkLedgerPool("name", checked=True), self.profile)
        with async_mock.patch.object(
            IndySdkWallet, "get_public_did"
        ) as mock_wallet_get_public_did:
            mock_wallet_get_public_did.return_value = future
            async with ledger:
                with self.assertRaises(LedgerTransactionError) as context:
                    await ledger._submit("{}", False)
                assert "Ledger rejected transaction request" in str(context.exception)

    @async_mock.patch("indy.pool.set_protocol_version")
    @async_mock.patch("indy.pool.create_pool_ledger_config")
    @async_mock.patch("indy.pool.open_pool_ledger")
    @async_mock.patch("indy.pool.close_pool_ledger")
    @async_mock.patch("indy.ledger.multi_sign_request")
    async def test_txn_endorse(
        self,
        mock_indy_multi_sign,
        mock_indy_close,
        mock_indy_open,
        mock_create_config,
        mock_set_proto,
    ):
        mock_indy_multi_sign.return_value = json.dumps({"endorsed": "content"})
        mock_indy_open.return_value = 1

        mock_wallet = async_mock.MagicMock()
        self.session.context.injector.bind_provider(BaseWallet, mock_wallet)
        ledger = IndySdkLedger(IndySdkLedgerPool("name", checked=True), self.profile)
        with async_mock.patch.object(
            IndySdkWallet, "get_public_did"
        ) as mock_wallet_get_public_did:
            mock_wallet_get_public_did.return_value = None
            with self.assertRaises(ClosedPoolError):
                await ledger.txn_endorse(request_json=json.dumps({"...": "..."}))

            async with ledger:
                with self.assertRaises(BadLedgerRequestError):
                    await ledger.txn_endorse(request_json=json.dumps({"...": "..."}))

                mock_wallet_get_public_did.return_value = self.test_did_info

                endorsed_json = await ledger.txn_endorse(
                    request_json=json.dumps({"...": "..."})
                )
                assert json.loads(endorsed_json) == {"endorsed": "content"}

    @async_mock.patch("aries_cloudagent.ledger.indy.IndySdkLedgerPool.context_open")
    @async_mock.patch("aries_cloudagent.ledger.indy.IndySdkLedgerPool.context_close")
    @async_mock.patch("aries_cloudagent.ledger.indy.IndySdkLedger._submit")
    @async_mock.patch("aries_cloudagent.ledger.indy.IndySdkLedger.fetch_schema_by_id")
    @async_mock.patch(
        "aries_cloudagent.ledger.indy.IndySdkLedger.fetch_schema_by_seq_no"
    )
    @async_mock.patch("aries_cloudagent.storage.indy.IndySdkStorage.add_record")
    @async_mock.patch("indy.ledger.build_schema_request")
    @async_mock.patch("indy.ledger.append_request_endorser")
    @async_mock.patch("aries_cloudagent.ledger.indy.IndySdkLedger.is_ledger_read_only")
    async def test_send_schema(
        self,
        mock_is_ledger_read_only,
        mock_append_request_endorser,
        mock_build_schema_req,
        mock_add_record,
        mock_fetch_schema_by_seq_no,
        mock_fetch_schema_by_id,
        mock_submit,
        mock_close,
        mock_open,
    ):
        mock_wallet = async_mock.MagicMock()
        self.session.context.injector.bind_provider(BaseWallet, mock_wallet)
        mock_is_ledger_read_only.return_value = False

        issuer = async_mock.MagicMock(IndyIssuer)
        ledger = IndySdkLedger(IndySdkLedgerPool("name", checked=True), self.profile)
        issuer.create_schema.return_value = ("schema_issuer_did:name:1.0", "{}")
        mock_fetch_schema_by_id.return_value = None
        mock_fetch_schema_by_seq_no.return_value = None

        mock_submit.return_value = (
            r'{"op":"REPLY","result":{"txnMetadata":{"seqNo": 1}}}'
        )
        future = asyncio.Future()
        future.set_result(async_mock.MagicMock(add_record=async_mock.CoroutineMock()))
        with async_mock.patch.object(
            IndySdkWallet, "get_public_did"
        ) as mock_wallet_get_public_did, async_mock.patch.object(
            ledger, "get_indy_storage", async_mock.MagicMock()
        ) as mock_get_storage:
            mock_get_storage.return_value = future
            async with ledger:
                mock_wallet_get_public_did.return_value = None

                with self.assertRaises(BadLedgerRequestError):
                    schema_id, schema_def = await ledger.create_and_send_schema(
                        issuer, "schema_name", "schema_version", [1, 2, 3]
                    )

                mock_wallet_get_public_did.return_value = async_mock.CoroutineMock()
                mock_did = mock_wallet_get_public_did.return_value
                mock_did.did = self.test_did

                schema_id, schema_def = await ledger.create_and_send_schema(
                    issuer, "schema_name", "schema_version", [1, 2, 3]
                )
                issuer.create_schema.assert_called_once_with(
                    mock_did.did, "schema_name", "schema_version", [1, 2, 3]
                )

                mock_build_schema_req.assert_called_once_with(
                    mock_did.did, issuer.create_schema.return_value[1]
                )

                mock_submit.assert_called_once_with(
                    mock_build_schema_req.return_value,
                    sign=True,
                    sign_did=mock_wallet_get_public_did.return_value,
                    taa_accept=None,
                    write_ledger=True,
                )

                assert schema_id == issuer.create_schema.return_value[0]

                schema_id, signed_txn = await ledger.create_and_send_schema(
                    issuer=issuer,
                    schema_name="schema_name",
                    schema_version="schema_version",
                    attribute_names=[1, 2, 3],
                    write_ledger=False,
                    endorser_did=self.test_did,
                )
                assert schema_id == issuer.create_schema.return_value[0]
                assert "signed_txn" in signed_txn

    @async_mock.patch("indy.pool.set_protocol_version")
    @async_mock.patch("indy.pool.create_pool_ledger_config")
    @async_mock.patch("indy.pool.open_pool_ledger")
    @async_mock.patch("indy.pool.close_pool_ledger")
    @async_mock.patch(
        "aries_cloudagent.ledger.indy.IndySdkLedger.check_existing_schema"
    )
    @async_mock.patch("aries_cloudagent.storage.indy.IndySdkStorage.add_record")
    @async_mock.patch("indy.ledger.build_schema_request")
    async def test_send_schema_already_exists(
        self,
        mock_build_schema_req,
        mock_add_record,
        mock_check_existing,
        mock_close_pool,
        mock_open_ledger,
        mock_create_config,
        mock_set_proto,
    ):
        # mock_did = async_mock.CoroutineMock()

        mock_wallet = async_mock.MagicMock()
        self.session.context.injector.bind_provider(BaseWallet, mock_wallet)

        issuer = async_mock.MagicMock(IndyIssuer)
        issuer.create_schema.return_value = ("1", "{}")
        ledger = IndySdkLedger(IndySdkLedgerPool("name", checked=True), self.profile)
        mock_add_record = async_mock.CoroutineMock()
        future = asyncio.Future()
        future.set_result(
            async_mock.MagicMock(
                return_value=async_mock.MagicMock(add_record=mock_add_record)
            )
        )
        with async_mock.patch.object(
            IndySdkWallet, "get_public_did"
        ) as mock_wallet_get_public_did, async_mock.patch.object(
            ledger, "get_indy_storage", async_mock.MagicMock()
        ) as mock_get_storage:
            mock_get_storage.return_value = future
            mock_wallet_get_public_did.return_value = self.test_did_info
            fetch_schema_id = (
                f"{mock_wallet_get_public_did.return_value.did}:2:"
                "schema_name:schema_version"
            )
            mock_check_existing.return_value = (fetch_schema_id, {})

            async with ledger:
                schema_id, schema_def = await ledger.create_and_send_schema(
                    issuer, "schema_name", "schema_version", [1, 2, 3]
                )
                assert schema_id == fetch_schema_id
                assert schema_def == {}

            mock_add_record.assert_not_called()

    @async_mock.patch("indy.pool.set_protocol_version")
    @async_mock.patch("indy.pool.create_pool_ledger_config")
    @async_mock.patch("indy.pool.open_pool_ledger")
    @async_mock.patch("indy.pool.close_pool_ledger")
    @async_mock.patch(
        "aries_cloudagent.ledger.indy.IndySdkLedger.check_existing_schema"
    )
    @async_mock.patch("aries_cloudagent.storage.indy.IndySdkStorage.add_record")
    @async_mock.patch("indy.ledger.build_schema_request")
    @async_mock.patch("aries_cloudagent.ledger.indy.IndySdkLedger.is_ledger_read_only")
    async def test_send_schema_ledger_transaction_error_already_exists(
        self,
        mock_is_ledger_read_only,
        mock_build_schema_req,
        mock_add_record,
        mock_check_existing,
        mock_close_pool,
        mock_open_ledger,
        mock_create_config,
        mock_set_proto,
    ):

        mock_wallet = async_mock.MagicMock()
        self.session.context.injector.bind_provider(BaseWallet, mock_wallet)
        mock_is_ledger_read_only.return_value = False

        issuer = async_mock.MagicMock(IndyIssuer)
        issuer.create_schema.return_value = ("1", "{}")
        ledger = IndySdkLedger(IndySdkLedgerPool("name", checked=True), self.profile)
        ledger._submit = async_mock.CoroutineMock(
            side_effect=LedgerTransactionError("UnauthorizedClientRequest")
        )
        future = asyncio.Future()
        future.set_result(async_mock.MagicMock(add_record=async_mock.CoroutineMock()))
        with async_mock.patch.object(
            IndySdkWallet, "get_public_did"
        ) as mock_wallet_get_public_did, async_mock.patch.object(
            ledger, "get_indy_storage", async_mock.MagicMock()
        ) as mock_get_storage:
            mock_get_storage.return_value = future
            mock_wallet_get_public_did.return_value = self.test_did_info
            fetch_schema_id = (
                f"{mock_wallet_get_public_did.return_value.did}:2:"
                "schema_name:schema_version"
            )
            mock_check_existing.side_effect = [None, (fetch_schema_id, "{}")]
            async with ledger:
                schema_id, schema_def = await ledger.create_and_send_schema(
                    issuer, "schema_name", "schema_version", [1, 2, 3]
                )
                assert schema_id == fetch_schema_id

    @async_mock.patch("indy.pool.set_protocol_version")
    @async_mock.patch("indy.pool.create_pool_ledger_config")
    @async_mock.patch("indy.pool.open_pool_ledger")
    @async_mock.patch("indy.pool.close_pool_ledger")
    @async_mock.patch(
        "aries_cloudagent.ledger.indy.IndySdkLedger.check_existing_schema"
    )
    async def test_send_schema_ledger_read_only(
        self,
        mock_check_existing,
        mock_close_pool,
        mock_open_ledger,
        mock_create_config,
        mock_set_proto,
    ):

        mock_wallet = async_mock.MagicMock()
        self.session.context.injector.bind_provider(BaseWallet, mock_wallet)

        issuer = async_mock.MagicMock(IndyIssuer)
        issuer.create_schema.return_value = ("1", "{}")
        ledger = IndySdkLedger(
            IndySdkLedgerPool("name", checked=True, read_only=True), self.profile
        )
        with async_mock.patch.object(
            IndySdkWallet, "get_public_did"
        ) as mock_wallet_get_public_did:
            mock_wallet_get_public_did.return_value = self.test_did_info
            fetch_schema_id = (
                f"{mock_wallet_get_public_did.return_value.did}:2:"
                "schema_name:schema_version"
            )
            mock_check_existing.side_effect = [None, fetch_schema_id]
            async with ledger:
                with self.assertRaises(LedgerError) as context:
                    await ledger.create_and_send_schema(
                        issuer, "schema_name", "schema_version", [1, 2, 3]
                    )
                assert "read only" in str(context.exception)

    @async_mock.patch("indy.pool.set_protocol_version")
    @async_mock.patch("indy.pool.create_pool_ledger_config")
    @async_mock.patch("indy.pool.open_pool_ledger")
    @async_mock.patch("indy.pool.close_pool_ledger")
    @async_mock.patch(
        "aries_cloudagent.ledger.indy.IndySdkLedger.check_existing_schema"
    )
    @async_mock.patch("aries_cloudagent.ledger.indy.IndySdkLedger.is_ledger_read_only")
    async def test_send_schema_issuer_error(
        self,
        mock_is_ledger_read_only,
        mock_check_existing,
        mock_close_pool,
        mock_open_ledger,
        mock_create_config,
        mock_set_proto,
    ):

        mock_wallet = async_mock.MagicMock()
        self.session.context.injector.bind_provider(BaseWallet, mock_wallet)
        mock_is_ledger_read_only.return_value = False

        issuer = async_mock.MagicMock(IndyIssuer)
        issuer.create_schema = async_mock.CoroutineMock(
            side_effect=IndyIssuerError("dummy error")
        )
        ledger = IndySdkLedger(IndySdkLedgerPool("name", checked=True), self.profile)
        with async_mock.patch.object(
            IndySdkWallet, "get_public_did"
        ) as mock_wallet_get_public_did:
            mock_wallet_get_public_did.return_value = self.test_did_info
            fetch_schema_id = (
                f"{mock_wallet_get_public_did.return_value.did}:2:"
                "schema_name:schema_version"
            )
            mock_check_existing.side_effect = [None, fetch_schema_id]
            async with ledger:
                with self.assertRaises(LedgerError) as context:
                    await ledger.create_and_send_schema(
                        issuer, "schema_name", "schema_version", [1, 2, 3]
                    )
                assert "dummy error" in str(context.exception)

    @async_mock.patch("indy.pool.set_protocol_version")
    @async_mock.patch("indy.pool.create_pool_ledger_config")
    @async_mock.patch("indy.pool.open_pool_ledger")
    @async_mock.patch("indy.pool.close_pool_ledger")
    @async_mock.patch(
        "aries_cloudagent.ledger.indy.IndySdkLedger.check_existing_schema"
    )
    @async_mock.patch("aries_cloudagent.storage.indy.IndySdkStorage.add_record")
    @async_mock.patch("indy.ledger.build_schema_request")
    async def test_send_schema_ledger_transaction_error(
        self,
        mock_build_schema_req,
        mock_add_record,
        mock_check_existing,
        mock_close_pool,
        mock_open_ledger,
        mock_create_config,
        mock_set_proto,
    ):

        mock_wallet = async_mock.MagicMock()
        self.session.context.injector.bind_provider(BaseWallet, mock_wallet)

        issuer = async_mock.MagicMock(IndyIssuer)
        issuer.create_schema.return_value = ("1", "{}")
        ledger = IndySdkLedger(IndySdkLedgerPool("name", checked=True), self.profile)
        ledger._submit = async_mock.CoroutineMock(
            side_effect=LedgerTransactionError("Some other error message")
        )
        with async_mock.patch.object(
            IndySdkWallet, "get_public_did"
        ) as mock_wallet_get_public_did:
            mock_wallet_get_public_did.return_value = self.test_did_info
            fetch_schema_id = (
                f"{mock_wallet_get_public_did.return_value.did}:2:"
                "schema_name:schema_version"
            )
            mock_check_existing.side_effect = [None, fetch_schema_id]
            async with ledger:
                with self.assertRaises(LedgerTransactionError):
                    await ledger.create_and_send_schema(
                        issuer, "schema_name", "schema_version", [1, 2, 3]
                    )

    @async_mock.patch("aries_cloudagent.ledger.indy.IndySdkLedgerPool.context_open")
    @async_mock.patch("aries_cloudagent.ledger.indy.IndySdkLedgerPool.context_close")
    @async_mock.patch("aries_cloudagent.ledger.indy.IndySdkLedger._submit")
    @async_mock.patch("aries_cloudagent.ledger.indy.IndySdkLedger.fetch_schema_by_id")
    @async_mock.patch(
        "aries_cloudagent.ledger.indy.IndySdkLedger.fetch_schema_by_seq_no"
    )
    @async_mock.patch("aries_cloudagent.storage.indy.IndySdkStorage.add_record")
    @async_mock.patch("indy.ledger.build_schema_request")
    @async_mock.patch("aries_cloudagent.ledger.indy.IndySdkLedger.is_ledger_read_only")
    async def test_send_schema_no_seq_no(
        self,
        mock_is_ledger_read_only,
        mock_build_schema_req,
        mock_add_record,
        mock_fetch_schema_by_seq_no,
        mock_fetch_schema_by_id,
        mock_submit,
        mock_close,
        mock_open,
    ):
        mock_wallet = async_mock.MagicMock()
        self.session.context.injector.bind_provider(BaseWallet, mock_wallet)
        issuer = async_mock.MagicMock(IndyIssuer)
        mock_is_ledger_read_only.return_value = False
        ledger = IndySdkLedger(IndySdkLedgerPool("name", checked=True), self.profile)
        issuer.create_schema.return_value = ("schema_issuer_did:name:1.0", "{}")
        mock_fetch_schema_by_id.return_value = None
        mock_fetch_schema_by_seq_no.return_value = None

        mock_submit.return_value = (
            r'{"op":"REPLY","result":{"txnMetadata":{"no": "seqNo"}}}'
        )
        with async_mock.patch.object(
            IndySdkWallet, "get_public_did"
        ) as mock_wallet_get_public_did:
            mock_wallet_get_public_did.return_value = async_mock.CoroutineMock()
            async with ledger:
                mock_wallet.get_public_did = async_mock.CoroutineMock()
                mock_did = mock_wallet_get_public_did.return_value
                mock_did.did = self.test_did

                with self.assertRaises(LedgerError) as context:
                    await ledger.create_and_send_schema(
                        issuer, "schema_name", "schema_version", [1, 2, 3]
                    )
                assert "schema sequence number" in str(context.exception)

    @async_mock.patch("aries_cloudagent.ledger.indy.IndySdkLedgerPool.context_open")
    @async_mock.patch("aries_cloudagent.ledger.indy.IndySdkLedgerPool.context_close")
    @async_mock.patch("aries_cloudagent.ledger.indy.IndySdkLedger.fetch_schema_by_id")
    async def test_check_existing_schema(
        self,
        mock_fetch_schema_by_id,
        mock_close,
        mock_open,
    ):
        mock_wallet = async_mock.MagicMock()
        self.session.context.injector.bind_provider(BaseWallet, mock_wallet)

        mock_fetch_schema_by_id.return_value = {"attrNames": ["a", "b", "c"]}
        ledger = IndySdkLedger(IndySdkLedgerPool("name", checked=True), self.profile)
        with async_mock.patch.object(
            IndySdkWallet, "get_public_did"
        ) as mock_wallet_get_public_did:
            mock_wallet_get_public_did.return_value = async_mock.CoroutineMock()
            mock_did = mock_wallet_get_public_did.return_value
            mock_did.did = self.test_did
            async with ledger:
                schema_id, schema_def = await ledger.check_existing_schema(
                    public_did=self.test_did,
                    schema_name="test",
                    schema_version="1.0",
                    attribute_names=["c", "b", "a"],
                )
                assert schema_id == f"{self.test_did}:2:test:1.0"

                with self.assertRaises(LedgerTransactionError):
                    await ledger.check_existing_schema(
                        public_did=self.test_did,
                        schema_name="test",
                        schema_version="1.0",
                        attribute_names=["a", "b", "c", "d"],
                    )

    @async_mock.patch("aries_cloudagent.ledger.indy.IndySdkLedgerPool.context_open")
    @async_mock.patch("aries_cloudagent.ledger.indy.IndySdkLedgerPool.context_close")
    @async_mock.patch("aries_cloudagent.ledger.indy.IndySdkLedger._submit")
    @async_mock.patch("indy.ledger.build_get_schema_request")
    @async_mock.patch("indy.ledger.parse_get_schema_response")
    async def test_get_schema(
        self,
        mock_parse_get_schema_resp,
        mock_build_get_schema_req,
        mock_submit,
        mock_close,
        mock_open,
    ):
        mock_wallet = async_mock.MagicMock()
        self.session.context.injector.bind_provider(BaseWallet, mock_wallet)

        mock_parse_get_schema_resp.return_value = (None, '{"attrNames": ["a", "b"]}')

        mock_submit.return_value = '{"result":{"seqNo":1}}'

        with async_mock.patch.object(
            IndySdkWallet, "get_public_did"
        ) as mock_wallet_get_public_did:
            mock_wallet_get_public_did.return_value = async_mock.CoroutineMock()
            mock_did = mock_wallet_get_public_did.return_value
            mock_did.did = self.test_did
            ledger = IndySdkLedger(
                IndySdkLedgerPool("name", checked=True, cache=InMemoryCache()),
                self.profile,
            )
            async with ledger:
                response = await ledger.get_schema("schema_id")
                mock_wallet_get_public_did.assert_called_once_with()
                mock_build_get_schema_req.assert_called_once_with(
                    mock_did.did, "schema_id"
                )
                mock_submit.assert_called_once_with(
                    mock_build_get_schema_req.return_value, sign_did=mock_did
                )
                mock_parse_get_schema_resp.assert_called_once_with(
                    mock_submit.return_value
                )

                assert response == json.loads(
                    mock_parse_get_schema_resp.return_value[1]
                )

                response == await ledger.get_schema("schema_id")  # cover get-from-cache
                assert response == json.loads(
                    mock_parse_get_schema_resp.return_value[1]
                )

    @async_mock.patch("aries_cloudagent.ledger.indy.IndySdkLedgerPool.context_open")
    @async_mock.patch("aries_cloudagent.ledger.indy.IndySdkLedgerPool.context_close")
    @async_mock.patch("aries_cloudagent.ledger.indy.IndySdkLedger._submit")
    @async_mock.patch("indy.ledger.build_get_schema_request")
    async def test_get_schema_not_found(
        self,
        mock_build_get_schema_req,
        mock_submit,
        mock_close,
        mock_open,
    ):
        mock_wallet = async_mock.MagicMock()
        self.session.context.injector.bind_provider(BaseWallet, mock_wallet)

        mock_submit.return_value = json.dumps({"result": {"seqNo": None}})

        with async_mock.patch.object(
            IndySdkWallet, "get_public_did"
        ) as mock_wallet_get_public_did:
            mock_wallet_get_public_did.return_value = async_mock.CoroutineMock()
            mock_did = mock_wallet_get_public_did.return_value
            mock_did.did = self.test_did
            ledger = IndySdkLedger(
                IndySdkLedgerPool("name", checked=True, cache=InMemoryCache()),
                self.profile,
            )

            async with ledger:
                response = await ledger.get_schema("schema_id")
                mock_wallet_get_public_did.assert_called_once_with()
                mock_build_get_schema_req.assert_called_once_with(
                    mock_did.did, "schema_id"
                )
                mock_submit.assert_called_once_with(
                    mock_build_get_schema_req.return_value, sign_did=mock_did
                )

                assert response is None

    @async_mock.patch("aries_cloudagent.ledger.indy.IndySdkLedgerPool.context_open")
    @async_mock.patch("aries_cloudagent.ledger.indy.IndySdkLedgerPool.context_close")
    @async_mock.patch("aries_cloudagent.ledger.indy.IndySdkLedger._submit")
    @async_mock.patch("indy.ledger.build_get_txn_request")
    @async_mock.patch("indy.ledger.build_get_schema_request")
    @async_mock.patch("indy.ledger.parse_get_schema_response")
    async def test_get_schema_by_seq_no(
        self,
        mock_parse_get_schema_resp,
        mock_build_get_schema_req,
        mock_build_get_txn_req,
        mock_submit,
        mock_close,
        mock_open,
    ):
        mock_wallet = async_mock.MagicMock()
        self.session.context.injector.bind_provider(BaseWallet, mock_wallet)

        mock_parse_get_schema_resp.return_value = (None, '{"attrNames": ["a", "b"]}')

        submissions = [
            json.dumps(
                {
                    "result": {
                        "data": {
                            "txn": {
                                "type": "101",
                                "metadata": {"from": self.test_did},
                                "data": {
                                    "data": {"name": "preferences", "version": "1.0"}
                                },
                            }
                        }
                    }
                }
            ),
            json.dumps({"result": {"seqNo": 999}}),
        ]  # need to subscript these in assertions later
        mock_submit.side_effect = [
            sub for sub in submissions
        ]  # becomes list iterator, unsubscriptable, in mock object
        with async_mock.patch.object(
            IndySdkWallet, "get_public_did"
        ) as mock_wallet_get_public_did:
            mock_wallet_get_public_did.return_value = async_mock.CoroutineMock()
            mock_did = mock_wallet_get_public_did.return_value
            mock_did.did = self.test_did
            ledger = IndySdkLedger(
                IndySdkLedgerPool("name", checked=True), self.profile
            )
            async with ledger:
                response = await ledger.get_schema("999")
                mock_wallet_get_public_did.assert_called_once_with()
                mock_build_get_txn_req.assert_called_once_with(None, None, seq_no=999)
                mock_build_get_schema_req.assert_called_once_with(
                    mock_did.did, f"{self.test_did}:2:preferences:1.0"
                )
                mock_submit.assert_has_calls(
                    [
                        async_mock.call(mock_build_get_txn_req.return_value),
                        async_mock.call(
                            mock_build_get_schema_req.return_value, sign_did=mock_did
                        ),
                    ]
                )
                mock_parse_get_schema_resp.assert_called_once_with(submissions[1])

                assert response == json.loads(
                    mock_parse_get_schema_resp.return_value[1]
                )

    @async_mock.patch("aries_cloudagent.ledger.indy.IndySdkLedgerPool.context_open")
    @async_mock.patch("aries_cloudagent.ledger.indy.IndySdkLedgerPool.context_close")
    @async_mock.patch("aries_cloudagent.ledger.indy.IndySdkLedger._submit")
    @async_mock.patch("indy.ledger.build_get_txn_request")
    @async_mock.patch("indy.ledger.build_get_schema_request")
    @async_mock.patch("indy.ledger.parse_get_schema_response")
    async def test_get_schema_by_wrong_seq_no(
        self,
        mock_parse_get_schema_resp,
        mock_build_get_schema_req,
        mock_build_get_txn_req,
        mock_submit,
        mock_close,
        mock_open,
    ):
        mock_wallet = async_mock.MagicMock()
        self.session.context.injector.bind_provider(BaseWallet, mock_wallet)

        mock_parse_get_schema_resp.return_value = (None, '{"attrNames": ["a", "b"]}')

        submissions = [
            json.dumps(
                {
                    "result": {
                        "data": {
                            "txn": {
                                "type": "102",
                            }
                        }
                    }
                }
            ),  # not a schema
            json.dumps({"result": {"seqNo": 999}}),
        ]  # need to subscript these in assertions later
        mock_submit.side_effect = [
            sub for sub in submissions
        ]  # becomes list iterator, unsubscriptable, in mock object
        ledger = IndySdkLedger(IndySdkLedgerPool("name", checked=True), self.profile)
        with async_mock.patch.object(
            IndySdkWallet, "get_public_did"
        ) as mock_wallet_get_public_did:
            mock_wallet_get_public_did.return_value = async_mock.CoroutineMock()
            mock_did = mock_wallet_get_public_did.return_value
            mock_did.did = self.test_did
            async with ledger:
                with self.assertRaises(LedgerTransactionError):
                    await ledger.get_schema("999")

    @async_mock.patch("aries_cloudagent.ledger.indy.IndySdkLedger.get_schema")
    @async_mock.patch("aries_cloudagent.ledger.indy.IndySdkLedgerPool.context_open")
    @async_mock.patch("aries_cloudagent.ledger.indy.IndySdkLedgerPool.context_close")
    @async_mock.patch(
        "aries_cloudagent.ledger.indy.IndySdkLedger.fetch_credential_definition"
    )
    @async_mock.patch("aries_cloudagent.ledger.indy.IndySdkLedger._submit")
    @async_mock.patch("aries_cloudagent.storage.indy.IndySdkStorage.find_all_records")
    @async_mock.patch("aries_cloudagent.storage.indy.IndySdkStorage.add_record")
    @async_mock.patch("indy.ledger.build_cred_def_request")
    @async_mock.patch("aries_cloudagent.ledger.indy.IndySdkLedger.is_ledger_read_only")
    async def test_send_credential_definition(
        self,
        mock_is_ledger_read_only,
        mock_build_cred_def,
        mock_add_record,
        mock_find_all_records,
        mock_submit,
        mock_fetch_cred_def,
        mock_close,
        mock_open,
        mock_get_schema,
    ):
        mock_wallet = async_mock.MagicMock()
        self.session.context.injector.bind_provider(BaseWallet, mock_wallet)
        mock_find_all_records.return_value = []
        mock_is_ledger_read_only.return_value = False

        mock_get_schema.return_value = {"seqNo": 999}
        cred_def_id = f"{self.test_did}:3:CL:999:default"
        cred_def_value = {
            "primary": {"n": "...", "s": "...", "r": "...", "revocation": None}
        }
        cred_def = {
            "ver": "1.0",
            "id": cred_def_id,
            "schemaId": "999",
            "type": "CL",
            "tag": "default",
            "value": cred_def_value,
        }
        cred_def_json = json.dumps(cred_def)

        mock_fetch_cred_def.side_effect = [None, cred_def]

        issuer = async_mock.MagicMock(IndyIssuer)
        issuer.make_credential_definition_id.return_value = cred_def_id
        issuer.create_and_store_credential_definition.return_value = (
            cred_def_id,
            cred_def_json,
        )
        issuer.credential_definition_in_wallet.return_value = False

        schema_id = "schema_issuer_did:name:1.0"
        tag = "default"
        ledger = IndySdkLedger(IndySdkLedgerPool("name", checked=True), self.profile)
        future = asyncio.Future()
        future.set_result(async_mock.MagicMock(add_record=async_mock.CoroutineMock()))
        with async_mock.patch.object(
            IndySdkWallet, "get_public_did"
        ) as mock_wallet_get_public_did, async_mock.patch.object(
            ledger, "get_indy_storage", async_mock.MagicMock()
        ) as mock_get_storage:
            mock_get_storage.return_value = future
            async with ledger:
                mock_wallet_get_public_did.return_value = None
                with self.assertRaises(BadLedgerRequestError):
                    await ledger.create_and_send_credential_definition(
                        issuer, schema_id, None, tag
                    )
                mock_wallet_get_public_did.return_value = DIDInfo(
                    did=self.test_did,
                    verkey=self.test_verkey,
                    metadata=None,
<<<<<<< HEAD
                    method=SOV,
                    key_type=KeyType.ED25519,
=======
                    method=DIDMethod.SOV,
                    key_type=ED25519,
>>>>>>> a4cbef1d
                )
                mock_did = mock_wallet_get_public_did.return_value
                (
                    result_id,
                    result_def,
                    novel,
                ) = await ledger.create_and_send_credential_definition(
                    issuer, schema_id, None, tag
                )
                assert result_id == cred_def_id
                assert novel
                mock_get_schema.assert_called_once_with(schema_id)
                mock_build_cred_def.assert_called_once_with(mock_did.did, cred_def_json)

    @async_mock.patch("aries_cloudagent.ledger.indy.IndySdkLedger.get_schema")
    @async_mock.patch("aries_cloudagent.ledger.indy.IndySdkLedgerPool.context_open")
    @async_mock.patch("aries_cloudagent.ledger.indy.IndySdkLedgerPool.context_close")
    @async_mock.patch(
        "aries_cloudagent.ledger.indy.IndySdkLedger.fetch_credential_definition"
    )
    @async_mock.patch("aries_cloudagent.ledger.indy.IndySdkLedger._submit")
    @async_mock.patch("aries_cloudagent.storage.indy.IndySdkStorage.find_all_records")
    @async_mock.patch("aries_cloudagent.storage.indy.IndySdkStorage.add_record")
    @async_mock.patch("indy.ledger.build_cred_def_request")
    @async_mock.patch("indy.ledger.append_request_endorser")
    @async_mock.patch("aries_cloudagent.ledger.indy.IndySdkLedger.is_ledger_read_only")
    async def test_send_credential_definition_endorse_only(
        self,
        mock_is_ledger_read_only,
        mock_append_request_endorser,
        mock_build_cred_def,
        mock_add_record,
        mock_find_all_records,
        mock_submit,
        mock_fetch_cred_def,
        mock_close,
        mock_open,
        mock_get_schema,
    ):
        mock_wallet = async_mock.MagicMock()
        self.session.context.injector.bind_provider(BaseWallet, mock_wallet)
        mock_find_all_records.return_value = []
        mock_is_ledger_read_only.return_value = False

        mock_get_schema.return_value = {"seqNo": 999}
        cred_def_id = f"{self.test_did}:3:CL:999:default"
        cred_def_value = {
            "primary": {"n": "...", "s": "...", "r": "...", "revocation": None}
        }
        cred_def = {
            "ver": "1.0",
            "id": cred_def_id,
            "schemaId": "999",
            "type": "CL",
            "tag": "default",
            "value": cred_def_value,
        }
        cred_def_json = json.dumps(cred_def)

        mock_fetch_cred_def.side_effect = [None, cred_def]

        issuer = async_mock.MagicMock(IndyIssuer)
        issuer.make_credential_definition_id.return_value = cred_def_id
        issuer.create_and_store_credential_definition.return_value = (
            cred_def_id,
            cred_def_json,
        )
        issuer.credential_definition_in_wallet.return_value = False
        ledger = IndySdkLedger(IndySdkLedgerPool("name", checked=True), self.profile)
        schema_id = "schema_issuer_did:name:1.0"
        tag = "default"
        with async_mock.patch.object(
            IndySdkWallet, "get_public_did"
        ) as mock_wallet_get_public_did:
            mock_wallet_get_public_did.return_value = DIDInfo(
                self.test_did,
                self.test_verkey,
                None,
<<<<<<< HEAD
                SOV,
                KeyType.ED25519,
=======
                DIDMethod.SOV,
                ED25519,
>>>>>>> a4cbef1d
            )
            async with ledger:
                (
                    result_id,
                    signed_txn,
                    novel,
                ) = await ledger.create_and_send_credential_definition(
                    issuer=issuer,
                    schema_id=schema_id,
                    signature_type=None,
                    tag=tag,
                    support_revocation=False,
                    write_ledger=False,
                    endorser_did=self.test_did,
                )
                assert "signed_txn" in signed_txn

    @async_mock.patch("aries_cloudagent.ledger.indy.IndySdkLedger.get_schema")
    @async_mock.patch("aries_cloudagent.ledger.indy.IndySdkLedgerPool.context_open")
    @async_mock.patch("aries_cloudagent.ledger.indy.IndySdkLedgerPool.context_close")
    @async_mock.patch(
        "aries_cloudagent.ledger.indy.IndySdkLedger.fetch_credential_definition"
    )
    @async_mock.patch("aries_cloudagent.ledger.indy.IndySdkLedger._submit")
    @async_mock.patch("aries_cloudagent.storage.indy.IndySdkStorage.find_all_records")
    @async_mock.patch("aries_cloudagent.storage.indy.IndySdkStorage.add_record")
    @async_mock.patch("indy.ledger.build_cred_def_request")
    async def test_send_credential_definition_exists_in_ledger_and_wallet(
        self,
        mock_build_cred_def,
        mock_add_record,
        mock_find_all_records,
        mock_submit,
        mock_fetch_cred_def,
        mock_close,
        mock_open,
        mock_get_schema,
    ):
        mock_wallet = async_mock.MagicMock()
        self.session.context.injector.bind_provider(BaseWallet, mock_wallet)
        mock_find_all_records.return_value = []

        mock_get_schema.return_value = {"seqNo": 999}
        cred_def_id = f"{self.test_did}:3:CL:999:default"
        cred_def_value = {
            "primary": {"n": "...", "s": "...", "r": "...", "revocation": None}
        }
        cred_def = {
            "ver": "1.0",
            "id": cred_def_id,
            "schemaId": "999",
            "type": "CL",
            "tag": "default",
            "value": cred_def_value,
        }
        cred_def_json = json.dumps(cred_def)

        mock_fetch_cred_def.return_value = {"mock": "cred-def"}

        issuer = async_mock.MagicMock(IndyIssuer)
        issuer.make_credential_definition_id.return_value = cred_def_id
        issuer.create_and_store_credential_definition.return_value = (
            cred_def_id,
            cred_def_json,
        )
        issuer.credential_definition_in_wallet.return_value = True
        ledger = IndySdkLedger(IndySdkLedgerPool("name", checked=True), self.profile)
        schema_id = "schema_issuer_did:name:1.0"
        tag = "default"
        future = asyncio.Future()
        future.set_result(async_mock.MagicMock(add_record=async_mock.CoroutineMock()))
        with async_mock.patch.object(
            IndySdkWallet, "get_public_did"
        ) as mock_wallet_get_public_did, async_mock.patch.object(
            ledger, "get_indy_storage", async_mock.MagicMock()
        ) as mock_get_storage:
            mock_get_storage.return_value = future
            mock_wallet_get_public_did.return_value = DIDInfo(
                did=self.test_did,
                verkey=self.test_verkey,
                metadata=None,
<<<<<<< HEAD
                method=SOV,
                key_type=KeyType.ED25519,
=======
                method=DIDMethod.SOV,
                key_type=ED25519,
>>>>>>> a4cbef1d
            )

            async with ledger:
                mock_did = mock_wallet_get_public_did.return_value

                (
                    result_id,
                    result_def,
                    novel,
                ) = await ledger.create_and_send_credential_definition(
                    issuer, schema_id, None, tag
                )
                assert result_id == cred_def_id
                assert not novel

                mock_wallet_get_public_did.assert_called_once_with()
                mock_get_schema.assert_called_once_with(schema_id)

                mock_build_cred_def.assert_not_called()
                mock_get_storage.assert_not_called()

    @async_mock.patch("aries_cloudagent.ledger.indy.IndySdkLedger.get_schema")
    @async_mock.patch("aries_cloudagent.ledger.indy.IndySdkLedgerPool.context_open")
    @async_mock.patch("aries_cloudagent.ledger.indy.IndySdkLedgerPool.context_close")
    async def test_send_credential_definition_no_such_schema(
        self,
        mock_close,
        mock_open,
        mock_get_schema,
    ):
        mock_wallet = async_mock.MagicMock()
        self.session.context.injector.bind_provider(BaseWallet, mock_wallet)
        mock_get_schema.return_value = {}

        issuer = async_mock.MagicMock(IndyIssuer)
        ledger = IndySdkLedger(IndySdkLedgerPool("name", checked=True), self.profile)
        schema_id = "schema_issuer_did:name:1.0"
        tag = "default"
        with async_mock.patch.object(
            IndySdkWallet, "get_public_did"
        ) as mock_wallet_get_public_did:
            mock_wallet_get_public_did.return_value = async_mock.CoroutineMock()
            async with ledger:
                with self.assertRaises(LedgerError):
                    await ledger.create_and_send_credential_definition(
                        issuer, schema_id, None, tag
                    )

    @async_mock.patch("aries_cloudagent.ledger.indy.IndySdkLedger.get_schema")
    @async_mock.patch("aries_cloudagent.ledger.indy.IndySdkLedgerPool.context_open")
    @async_mock.patch("aries_cloudagent.ledger.indy.IndySdkLedgerPool.context_close")
    @async_mock.patch(
        "aries_cloudagent.ledger.indy.IndySdkLedger.fetch_credential_definition"
    )
    @async_mock.patch("aries_cloudagent.ledger.indy.IndySdkLedger._submit")
    @async_mock.patch("aries_cloudagent.storage.indy.IndySdkStorage.find_all_records")
    @async_mock.patch("aries_cloudagent.storage.indy.IndySdkStorage.add_record")
    @async_mock.patch("indy.ledger.build_cred_def_request")
    async def test_send_credential_definition_offer_exception(
        self,
        mock_build_cred_def,
        mock_add_record,
        mock_find_all_records,
        mock_submit,
        mock_fetch_cred_def,
        mock_close,
        mock_open,
        mock_get_schema,
    ):
        mock_wallet = async_mock.MagicMock()
        self.session.context.injector.bind_provider(BaseWallet, mock_wallet)
        mock_find_all_records.return_value = []

        mock_get_schema.return_value = {"seqNo": 999}

        issuer = async_mock.MagicMock(IndyIssuer)
        issuer.credential_definition_in_wallet.side_effect = IndyIssuerError(
            "common IO error"
        )
        ledger = IndySdkLedger(IndySdkLedgerPool("name", checked=True), self.profile)
        schema_id = "schema_issuer_did:name:1.0"
        tag = "default"
        with async_mock.patch.object(
            IndySdkWallet, "get_public_did"
        ) as mock_wallet_get_public_did:
            mock_wallet_get_public_did.return_value = async_mock.CoroutineMock()
            async with ledger:
                with self.assertRaises(LedgerError):
                    await ledger.create_and_send_credential_definition(
                        issuer, schema_id, None, tag
                    )

    @async_mock.patch("aries_cloudagent.ledger.indy.IndySdkLedger.get_schema")
    @async_mock.patch("aries_cloudagent.ledger.indy.IndySdkLedgerPool.context_open")
    @async_mock.patch("aries_cloudagent.ledger.indy.IndySdkLedgerPool.context_close")
    @async_mock.patch(
        "aries_cloudagent.ledger.indy.IndySdkLedger.fetch_credential_definition"
    )
    async def test_send_credential_definition_cred_def_in_wallet_not_ledger(
        self,
        mock_fetch_cred_def,
        mock_close,
        mock_open,
        mock_get_schema,
    ):
        mock_wallet = async_mock.MagicMock()
        self.session.context.injector.bind_provider(BaseWallet, mock_wallet)
        mock_get_schema.return_value = {"seqNo": 999}
        cred_def_id = f"{self.test_did}:3:CL:999:default"
        cred_def_value = {
            "primary": {"n": "...", "s": "...", "r": "...", "revocation": None}
        }
        cred_def = {
            "ver": "1.0",
            "id": cred_def_id,
            "schemaId": "999",
            "type": "CL",
            "tag": "default",
            "value": cred_def_value,
        }
        cred_def_json = json.dumps(cred_def)

        mock_fetch_cred_def.return_value = {}

        issuer = async_mock.MagicMock(IndyIssuer)
        ledger = IndySdkLedger(IndySdkLedgerPool("name", checked=True), self.profile)
        schema_id = "schema_issuer_did:name:1.0"
        tag = "default"
        with async_mock.patch.object(
            IndySdkWallet, "get_public_did"
        ) as mock_wallet_get_public_did:
            mock_wallet_get_public_did.return_value = async_mock.CoroutineMock()
            async with ledger:
                with self.assertRaises(LedgerError):
                    await ledger.create_and_send_credential_definition(
                        issuer, schema_id, None, tag
                    )

    @async_mock.patch("aries_cloudagent.ledger.indy.IndySdkLedger.get_schema")
    @async_mock.patch("aries_cloudagent.ledger.indy.IndySdkLedgerPool.context_open")
    @async_mock.patch("aries_cloudagent.ledger.indy.IndySdkLedgerPool.context_close")
    @async_mock.patch(
        "aries_cloudagent.ledger.indy.IndySdkLedger.fetch_credential_definition"
    )
    async def test_send_credential_definition_cred_def_not_on_ledger_wallet_check_x(
        self,
        mock_fetch_cred_def,
        mock_close,
        mock_open,
        mock_get_schema,
    ):
        mock_wallet = async_mock.MagicMock()
        self.session.context.injector.bind_provider(BaseWallet, mock_wallet)
        mock_get_schema.return_value = {"seqNo": 999}
        cred_def_id = f"{self.test_did}:3:CL:999:default"
        cred_def_value = {
            "primary": {"n": "...", "s": "...", "r": "...", "revocation": None}
        }
        cred_def = {
            "ver": "1.0",
            "id": cred_def_id,
            "schemaId": "999",
            "type": "CL",
            "tag": "default",
            "value": cred_def_value,
        }
        cred_def_json = json.dumps(cred_def)

        mock_fetch_cred_def.return_value = {}

        issuer = async_mock.MagicMock(IndyIssuer)
        issuer.credential_definition_in_wallet = async_mock.CoroutineMock(
            side_effect=IndyIssuerError("dummy error")
        )
        ledger = IndySdkLedger(IndySdkLedgerPool("name", checked=True), self.profile)
        schema_id = "schema_issuer_did:name:1.0"
        tag = "default"
        with async_mock.patch.object(
            IndySdkWallet, "get_public_did"
        ) as mock_wallet_get_public_did:
            mock_wallet_get_public_did.return_value = async_mock.CoroutineMock()
            async with ledger:
                with self.assertRaises(LedgerError) as context:
                    await ledger.create_and_send_credential_definition(
                        issuer, schema_id, None, tag
                    )
                assert "dummy error" in str(context.exception)

    @async_mock.patch("aries_cloudagent.ledger.indy.IndySdkLedger.get_schema")
    @async_mock.patch("aries_cloudagent.ledger.indy.IndySdkLedgerPool.context_open")
    @async_mock.patch("aries_cloudagent.ledger.indy.IndySdkLedgerPool.context_close")
    @async_mock.patch(
        "aries_cloudagent.ledger.indy.IndySdkLedger.fetch_credential_definition"
    )
    async def test_send_credential_definition_cred_def_not_on_ledger_nor_wallet_send_x(
        self,
        mock_fetch_cred_def,
        mock_close,
        mock_open,
        mock_get_schema,
    ):
        mock_wallet = async_mock.MagicMock()
        self.session.context.injector.bind_provider(BaseWallet, mock_wallet)
        mock_get_schema.return_value = {"seqNo": 999}
        cred_def_id = f"{self.test_did}:3:CL:999:default"
        cred_def_value = {
            "primary": {"n": "...", "s": "...", "r": "...", "revocation": None}
        }
        cred_def = {
            "ver": "1.0",
            "id": cred_def_id,
            "schemaId": "999",
            "type": "CL",
            "tag": "default",
            "value": cred_def_value,
        }
        cred_def_json = json.dumps(cred_def)

        mock_fetch_cred_def.return_value = {}

        issuer = async_mock.MagicMock(IndyIssuer)
        issuer.credential_definition_in_wallet = async_mock.CoroutineMock(
            return_value=False
        )
        issuer.create_and_store_credential_definition = async_mock.CoroutineMock(
            side_effect=IndyIssuerError("dummy error")
        )
        ledger = IndySdkLedger(IndySdkLedgerPool("name", checked=True), self.profile)
        schema_id = "schema_issuer_did:name:1.0"
        tag = "default"
        with async_mock.patch.object(
            IndySdkWallet, "get_public_did"
        ) as mock_wallet_get_public_did:
            mock_wallet_get_public_did.return_value = async_mock.CoroutineMock()
            async with ledger:
                with self.assertRaises(LedgerError) as context:
                    await ledger.create_and_send_credential_definition(
                        issuer, schema_id, None, tag
                    )
                assert "dummy error" in str(context.exception)

    @async_mock.patch("aries_cloudagent.ledger.indy.IndySdkLedger.get_schema")
    @async_mock.patch("aries_cloudagent.ledger.indy.IndySdkLedgerPool.context_open")
    @async_mock.patch("aries_cloudagent.ledger.indy.IndySdkLedgerPool.context_close")
    @async_mock.patch(
        "aries_cloudagent.ledger.indy.IndySdkLedger.fetch_credential_definition"
    )
    async def test_send_credential_definition_read_only(
        self,
        mock_fetch_cred_def,
        mock_close,
        mock_open,
        mock_get_schema,
    ):
        mock_wallet = async_mock.MagicMock()
        self.session.context.injector.bind_provider(BaseWallet, mock_wallet)
        mock_get_schema.return_value = {"seqNo": 999}
        cred_def_id = f"{self.test_did}:3:CL:999:default"
        cred_def_value = {
            "primary": {"n": "...", "s": "...", "r": "...", "revocation": None}
        }
        cred_def = {
            "ver": "1.0",
            "id": cred_def_id,
            "schemaId": "999",
            "type": "CL",
            "tag": "default",
            "value": cred_def_value,
        }
        cred_def_json = json.dumps(cred_def)

        mock_fetch_cred_def.return_value = {}

        issuer = async_mock.MagicMock(IndyIssuer)
        issuer.credential_definition_in_wallet = async_mock.CoroutineMock(
            return_value=False
        )
        issuer.create_and_store_credential_definition = async_mock.CoroutineMock(
            return_value=("cred-def-id", "cred-def-json")
        )
        ledger = IndySdkLedger(
            IndySdkLedgerPool("name", checked=True, read_only=True), self.profile
        )
        schema_id = "schema_issuer_did:name:1.0"
        tag = "default"
        with async_mock.patch.object(
            IndySdkWallet, "get_public_did"
        ) as mock_wallet_get_public_did:
            mock_wallet_get_public_did.return_value = async_mock.CoroutineMock()
            async with ledger:
                with self.assertRaises(LedgerError) as context:
                    await ledger.create_and_send_credential_definition(
                        issuer, schema_id, None, tag
                    )
                assert "read only" in str(context.exception)

    @async_mock.patch("aries_cloudagent.ledger.indy.IndySdkLedger.get_schema")
    @async_mock.patch("aries_cloudagent.ledger.indy.IndySdkLedgerPool.context_open")
    @async_mock.patch("aries_cloudagent.ledger.indy.IndySdkLedgerPool.context_close")
    @async_mock.patch(
        "aries_cloudagent.ledger.indy.IndySdkLedger.fetch_credential_definition"
    )
    async def test_send_credential_definition_cred_def_on_ledger_not_in_wallet(
        self,
        mock_fetch_cred_def,
        mock_close,
        mock_open,
        mock_get_schema,
    ):
        mock_wallet = async_mock.MagicMock()
        self.session.context.injector.bind_provider(BaseWallet, mock_wallet)
        mock_get_schema.return_value = {"seqNo": 999}
        cred_def_id = f"{self.test_did}:3:CL:999:default"
        cred_def_value = {
            "primary": {"n": "...", "s": "...", "r": "...", "revocation": None}
        }
        cred_def = {
            "ver": "1.0",
            "id": cred_def_id,
            "schemaId": "999",
            "type": "CL",
            "tag": "default",
            "value": cred_def_value,
        }
        cred_def_json = json.dumps(cred_def)

        mock_fetch_cred_def.return_value = cred_def

        issuer = async_mock.MagicMock(IndyIssuer)
        issuer.credential_definition_in_wallet = async_mock.CoroutineMock(
            return_value=False
        )
        ledger = IndySdkLedger(IndySdkLedgerPool("name", checked=True), self.profile)
        schema_id = "schema_issuer_did:name:1.0"
        tag = "default"
        with async_mock.patch.object(
            IndySdkWallet, "get_public_did"
        ) as mock_wallet_get_public_did:
            mock_wallet_get_public_did.return_value = async_mock.CoroutineMock()
            async with ledger:
                with self.assertRaises(LedgerError):
                    await ledger.create_and_send_credential_definition(
                        issuer, schema_id, None, tag
                    )

    @async_mock.patch("aries_cloudagent.ledger.indy.IndySdkLedger.get_schema")
    @async_mock.patch("aries_cloudagent.ledger.indy.IndySdkLedgerPool.context_open")
    @async_mock.patch("aries_cloudagent.ledger.indy.IndySdkLedgerPool.context_close")
    @async_mock.patch(
        "aries_cloudagent.ledger.indy.IndySdkLedger.fetch_credential_definition"
    )
    @async_mock.patch("aries_cloudagent.ledger.indy.IndySdkLedger._submit")
    @async_mock.patch("aries_cloudagent.storage.indy.IndySdkStorage.find_all_records")
    @async_mock.patch("aries_cloudagent.storage.indy.IndySdkStorage.add_record")
    @async_mock.patch("indy.ledger.build_cred_def_request")
    async def test_send_credential_definition_on_ledger_in_wallet(
        self,
        mock_build_cred_def,
        mock_add_record,
        mock_find_all_records,
        mock_submit,
        mock_fetch_cred_def,
        mock_close,
        mock_open,
        mock_get_schema,
    ):
        mock_wallet = async_mock.MagicMock()
        self.session.context.injector.bind_provider(BaseWallet, mock_wallet)
        mock_find_all_records.return_value = []

        mock_get_schema.return_value = {"seqNo": 999}
        cred_def_id = f"{self.test_did}:3:CL:999:default"
        cred_def_value = {
            "primary": {"n": "...", "s": "...", "r": "...", "revocation": None}
        }
        cred_def = {
            "ver": "1.0",
            "id": cred_def_id,
            "schemaId": "999",
            "type": "CL",
            "tag": "default",
            "value": cred_def_value,
        }
        cred_def_json = json.dumps(cred_def)

        mock_fetch_cred_def.return_value = cred_def

        issuer = async_mock.MagicMock(IndyIssuer)
        issuer.make_credential_definition_id.return_value = cred_def_id
        issuer.create_and_store_credential_definition.return_value = (
            cred_def_id,
            cred_def_json,
        )
        ledger = IndySdkLedger(IndySdkLedgerPool("name", checked=True), self.profile)
        schema_id = "schema_issuer_did:name:1.0"
        tag = "default"
        with async_mock.patch.object(
            IndySdkWallet, "get_public_did"
        ) as mock_wallet_get_public_did:
            async with ledger:
                mock_wallet_get_public_did.return_value = None
                with self.assertRaises(BadLedgerRequestError):
                    await ledger.create_and_send_credential_definition(
                        issuer, schema_id, None, tag
                    )

                mock_wallet_get_public_did.return_value = DIDInfo(
                    did=self.test_did,
                    verkey=self.test_verkey,
                    metadata=None,
<<<<<<< HEAD
                    method=SOV,
                    key_type=KeyType.ED25519,
=======
                    method=DIDMethod.SOV,
                    key_type=ED25519,
>>>>>>> a4cbef1d
                )
                mock_did = mock_wallet_get_public_did.return_value

                (
                    result_id,
                    result_def,
                    novel,
                ) = await ledger.create_and_send_credential_definition(
                    issuer, schema_id, None, tag
                )
            assert result_id == cred_def_id

            mock_get_schema.assert_called_once_with(schema_id)

            mock_build_cred_def.assert_not_called()

    @async_mock.patch("aries_cloudagent.ledger.indy.IndySdkLedger.get_schema")
    @async_mock.patch("aries_cloudagent.ledger.indy.IndySdkLedgerPool.context_open")
    @async_mock.patch("aries_cloudagent.ledger.indy.IndySdkLedgerPool.context_close")
    @async_mock.patch(
        "aries_cloudagent.ledger.indy.IndySdkLedger.fetch_credential_definition"
    )
    @async_mock.patch("aries_cloudagent.ledger.indy.IndySdkLedger._submit")
    @async_mock.patch("aries_cloudagent.storage.indy.IndySdkStorage.find_all_records")
    @async_mock.patch("aries_cloudagent.storage.indy.IndySdkStorage.add_record")
    @async_mock.patch("indy.ledger.build_cred_def_request")
    async def test_send_credential_definition_create_cred_def_exception(
        self,
        mock_build_cred_def,
        mock_add_record,
        mock_find_all_records,
        mock_submit,
        mock_fetch_cred_def,
        mock_close,
        mock_open,
        mock_get_schema,
    ):
        mock_wallet = async_mock.MagicMock()
        self.session.context.injector.bind_provider(BaseWallet, mock_wallet)
        mock_find_all_records.return_value = []

        mock_get_schema.return_value = {"seqNo": 999}
        cred_def_id = f"{self.test_did}:3:CL:999:default"
        cred_def_value = {
            "primary": {"n": "...", "s": "...", "r": "...", "revocation": None}
        }
        cred_def = {
            "ver": "1.0",
            "id": cred_def_id,
            "schemaId": "999",
            "type": "CL",
            "tag": "default",
            "value": cred_def_value,
        }
        cred_def_json = json.dumps(cred_def)

        mock_fetch_cred_def.return_value = None

        issuer = async_mock.MagicMock(IndyIssuer)
        issuer.create_and_store_credential_definition.side_effect = IndyIssuerError(
            "invalid structure"
        )
        ledger = IndySdkLedger(IndySdkLedgerPool("name", checked=True), self.profile)
        schema_id = "schema_issuer_did:name:1.0"
        tag = "default"
        with async_mock.patch.object(
            IndySdkWallet, "get_public_did"
        ) as mock_wallet_get_public_did:
            mock_wallet_get_public_did.return_value = DIDInfo(
                did=self.test_did,
                verkey=self.test_verkey,
                metadata=None,
<<<<<<< HEAD
                method=SOV,
                key_type=KeyType.ED25519,
=======
                method=DIDMethod.SOV,
                key_type=ED25519,
>>>>>>> a4cbef1d
            )
            async with ledger:
                with self.assertRaises(LedgerError):
                    await ledger.create_and_send_credential_definition(
                        issuer, schema_id, None, tag
                    )

    @async_mock.patch("aries_cloudagent.ledger.indy.IndySdkLedgerPool.context_open")
    @async_mock.patch("aries_cloudagent.ledger.indy.IndySdkLedgerPool.context_close")
    @async_mock.patch("aries_cloudagent.ledger.indy.IndySdkLedger._submit")
    @async_mock.patch("indy.ledger.build_get_cred_def_request")
    @async_mock.patch("indy.ledger.parse_get_cred_def_response")
    async def test_get_credential_definition(
        self,
        mock_parse_get_cred_def_resp,
        mock_build_get_cred_def_req,
        mock_submit,
        mock_close,
        mock_open,
    ):
        mock_wallet = async_mock.MagicMock()
        self.session.context.injector.bind_provider(BaseWallet, mock_wallet)
        mock_parse_get_cred_def_resp.return_value = (
            None,
            json.dumps({"result": {"seqNo": 1}}),
        )
        with async_mock.patch.object(
            IndySdkWallet, "get_public_did"
        ) as mock_wallet_get_public_did:
            mock_wallet_get_public_did.return_value = async_mock.CoroutineMock()
            mock_did = mock_wallet_get_public_did.return_value
            ledger = IndySdkLedger(
                IndySdkLedgerPool("name", checked=True, cache=InMemoryCache()),
                self.profile,
            )

            async with ledger:
                response = await ledger.get_credential_definition("cred_def_id")
                mock_wallet_get_public_did.assert_called_once_with()
                mock_build_get_cred_def_req.assert_called_once_with(
                    mock_did.did, "cred_def_id"
                )
                mock_submit.assert_called_once_with(
                    mock_build_get_cred_def_req.return_value, sign_did=mock_did
                )
                mock_parse_get_cred_def_resp.assert_called_once_with(
                    mock_submit.return_value
                )
                assert response == json.loads(
                    mock_parse_get_cred_def_resp.return_value[1]
                )
                response == await ledger.get_credential_definition(  # cover get-from-cache
                    "cred_def_id"
                )
                assert response == json.loads(
                    mock_parse_get_cred_def_resp.return_value[1]
                )

    @async_mock.patch("aries_cloudagent.ledger.indy.IndySdkLedgerPool.context_open")
    @async_mock.patch("aries_cloudagent.ledger.indy.IndySdkLedgerPool.context_close")
    @async_mock.patch("aries_cloudagent.ledger.indy.IndySdkLedger._submit")
    @async_mock.patch("indy.ledger.build_get_cred_def_request")
    @async_mock.patch("indy.ledger.parse_get_cred_def_response")
    async def test_get_credential_definition_ledger_not_found(
        self,
        mock_parse_get_cred_def_resp,
        mock_build_get_cred_def_req,
        mock_submit,
        mock_close,
        mock_open,
    ):
        mock_wallet = async_mock.MagicMock()
        self.session.context.injector.bind_provider(BaseWallet, mock_wallet)

        mock_parse_get_cred_def_resp.side_effect = IndyError(
            error_code=ErrorCode.LedgerNotFound, error_details={"message": "not today"}
        )
        with async_mock.patch.object(
            IndySdkWallet, "get_public_did"
        ) as mock_wallet_get_public_did:
            mock_wallet_get_public_did.return_value = self.test_did_info
            ledger = IndySdkLedger(
                IndySdkLedgerPool("name", checked=True), self.profile
            )
            async with ledger:
                response = await ledger.get_credential_definition("cred_def_id")
                mock_did = mock_wallet_get_public_did.return_value
                mock_wallet_get_public_did.assert_called_once_with()
                mock_build_get_cred_def_req.assert_called_once_with(
                    mock_did.did, "cred_def_id"
                )
                mock_submit.assert_called_once_with(
                    mock_build_get_cred_def_req.return_value, sign_did=mock_did
                )
                mock_parse_get_cred_def_resp.assert_called_once_with(
                    mock_submit.return_value
                )

                assert response is None

    @async_mock.patch("aries_cloudagent.ledger.indy.IndySdkLedgerPool.context_open")
    @async_mock.patch("aries_cloudagent.ledger.indy.IndySdkLedgerPool.context_close")
    @async_mock.patch("aries_cloudagent.ledger.indy.IndySdkLedger._submit")
    @async_mock.patch("indy.ledger.build_get_cred_def_request")
    @async_mock.patch("indy.ledger.parse_get_cred_def_response")
    async def test_fetch_credential_definition_ledger_x(
        self,
        mock_parse_get_cred_def_resp,
        mock_build_get_cred_def_req,
        mock_submit,
        mock_close,
        mock_open,
    ):
        mock_wallet = async_mock.MagicMock()

        mock_parse_get_cred_def_resp.side_effect = IndyError(
            error_code=ErrorCode.CommonInvalidParam1,
            error_details={"message": "not today"},
        )

        self.session.context.injector.bind_provider(BaseWallet, mock_wallet)
        ledger = IndySdkLedger(IndySdkLedgerPool("name", checked=True), self.profile)
        with async_mock.patch.object(
            IndySdkWallet, "get_public_did"
        ) as mock_wallet_get_public_did:
            mock_wallet_get_public_did.return_value = self.test_did_info
            async with ledger:
                with self.assertRaises(LedgerError) as context:
                    await ledger.fetch_credential_definition("cred_def_id")
                assert "not today" in str(context.exception)

    @async_mock.patch("aries_cloudagent.ledger.indy.IndySdkLedgerPool.context_open")
    @async_mock.patch("aries_cloudagent.ledger.indy.IndySdkLedgerPool.context_close")
    @async_mock.patch("indy.ledger.build_get_nym_request")
    @async_mock.patch("aries_cloudagent.ledger.indy.IndySdkLedger._submit")
    async def test_get_key_for_did(
        self, mock_submit, mock_build_get_nym_req, mock_close, mock_open
    ):
        mock_wallet = async_mock.MagicMock()
        self.session.context.injector.bind_provider(BaseWallet, mock_wallet)
        mock_submit.return_value = json.dumps(
            {"result": {"data": json.dumps({"verkey": self.test_verkey})}}
        )
        ledger = IndySdkLedger(IndySdkLedgerPool("name", checked=True), self.profile)
        with async_mock.patch.object(
            IndySdkWallet, "get_public_did"
        ) as mock_wallet_get_public_did:
            mock_wallet_get_public_did.return_value = self.test_did_info
            async with ledger:
                response = await ledger.get_key_for_did(self.test_did)

                assert mock_build_get_nym_req.called_once_with(
                    self.test_did,
                    ledger.did_to_nym(self.test_did),
                )
                assert mock_submit.called_once_with(
                    mock_build_get_nym_req.return_value,
                    sign_did=mock_wallet_get_public_did.return_value,
                )
                assert response == self.test_verkey

    @async_mock.patch("aries_cloudagent.ledger.indy.IndySdkLedgerPool.context_open")
    @async_mock.patch("aries_cloudagent.ledger.indy.IndySdkLedgerPool.context_close")
    @async_mock.patch("indy.ledger.build_get_attrib_request")
    @async_mock.patch("aries_cloudagent.ledger.indy.IndySdkLedger._submit")
    async def test_get_endpoint_for_did(
        self, mock_submit, mock_build_get_attrib_req, mock_close, mock_open
    ):
        mock_wallet = async_mock.MagicMock()
        self.session.context.injector.bind_provider(BaseWallet, mock_wallet)
        endpoint = "http://aries.ca"
        mock_submit.return_value = json.dumps(
            {"result": {"data": json.dumps({"endpoint": {"endpoint": endpoint}})}}
        )
        ledger = IndySdkLedger(IndySdkLedgerPool("name", checked=True), self.profile)
        with async_mock.patch.object(
            IndySdkWallet, "get_public_did"
        ) as mock_wallet_get_public_did:
            mock_wallet_get_public_did.return_value = self.test_did_info
            async with ledger:
                response = await ledger.get_endpoint_for_did(self.test_did)

                assert mock_build_get_attrib_req.called_once_with(
                    self.test_did,
                    ledger.did_to_nym(self.test_did),
                    "endpoint",
                    None,
                    None,
                )
                assert mock_submit.called_once_with(
                    mock_build_get_attrib_req.return_value,
                    sign_did=mock_wallet_get_public_did.return_value,
                )
                assert response == endpoint

    @async_mock.patch("aries_cloudagent.ledger.indy.IndySdkLedgerPool.context_open")
    @async_mock.patch("aries_cloudagent.ledger.indy.IndySdkLedgerPool.context_close")
    @async_mock.patch("indy.ledger.build_get_attrib_request")
    @async_mock.patch("aries_cloudagent.ledger.indy.IndySdkLedger._submit")
    async def test_get_endpoint_of_type_profile_for_did(
        self, mock_submit, mock_build_get_attrib_req, mock_close, mock_open
    ):
        mock_wallet = async_mock.MagicMock()
        self.session.context.injector.bind_provider(BaseWallet, mock_wallet)
        endpoint = "http://company.com/masterdata"
        endpoint_type = EndpointType.PROFILE
        mock_submit.return_value = json.dumps(
            {
                "result": {
                    "data": json.dumps(
                        {"endpoint": {EndpointType.PROFILE.indy: endpoint}}
                    )
                }
            }
        )
        ledger = IndySdkLedger(IndySdkLedgerPool("name", checked=True), self.profile)
        with async_mock.patch.object(
            IndySdkWallet, "get_public_did"
        ) as mock_wallet_get_public_did:
            mock_wallet_get_public_did.return_value = self.test_did_info
            async with ledger:
                response = await ledger.get_endpoint_for_did(
                    self.test_did,
                    endpoint_type,
                )

                assert mock_build_get_attrib_req.called_once_with(
                    self.test_did,
                    ledger.did_to_nym(self.test_did),
                    "endpoint",
                    None,
                    None,
                )
                assert mock_submit.called_once_with(
                    mock_build_get_attrib_req.return_value,
                    sign_did=mock_wallet_get_public_did.return_value,
                )
                assert response == endpoint

    @async_mock.patch("aries_cloudagent.ledger.indy.IndySdkLedgerPool.context_open")
    @async_mock.patch("aries_cloudagent.ledger.indy.IndySdkLedgerPool.context_close")
    @async_mock.patch("indy.ledger.build_get_attrib_request")
    @async_mock.patch("aries_cloudagent.ledger.indy.IndySdkLedger._submit")
    async def test_get_all_endpoints_for_did(
        self, mock_submit, mock_build_get_attrib_req, mock_close, mock_open
    ):
        mock_wallet = async_mock.MagicMock()
        self.session.context.injector.bind_provider(BaseWallet, mock_wallet)
        profile_endpoint = "http://company.com/masterdata"
        default_endpoint = "http://agent.company.com"
        data_json = json.dumps(
            {"endpoint": {"endpoint": default_endpoint, "profile": profile_endpoint}}
        )
        mock_submit.return_value = json.dumps({"result": {"data": data_json}})
        ledger = IndySdkLedger(IndySdkLedgerPool("name", checked=True), self.profile)
        with async_mock.patch.object(
            IndySdkWallet, "get_public_did"
        ) as mock_wallet_get_public_did:
            mock_wallet_get_public_did.return_value = self.test_did_info
            async with ledger:
                response = await ledger.get_all_endpoints_for_did(self.test_did)

                assert mock_build_get_attrib_req.called_once_with(
                    self.test_did,
                    ledger.did_to_nym(self.test_did),
                    "endpoint",
                    None,
                    None,
                )
                assert mock_submit.called_once_with(
                    mock_build_get_attrib_req.return_value,
                    sign_did=mock_wallet_get_public_did.return_value,
                )
                assert response == json.loads(data_json).get("endpoint")

    @async_mock.patch("aries_cloudagent.ledger.indy.IndySdkLedgerPool.context_open")
    @async_mock.patch("aries_cloudagent.ledger.indy.IndySdkLedgerPool.context_close")
    @async_mock.patch("indy.ledger.build_get_attrib_request")
    @async_mock.patch("aries_cloudagent.ledger.indy.IndySdkLedger._submit")
    async def test_get_all_endpoints_for_did_none(
        self, mock_submit, mock_build_get_attrib_req, mock_close, mock_open
    ):
        mock_wallet = async_mock.MagicMock()
        self.session.context.injector.bind_provider(BaseWallet, mock_wallet)
        profile_endpoint = "http://company.com/masterdata"
        default_endpoint = "http://agent.company.com"
        mock_submit.return_value = json.dumps({"result": {"data": None}})
        ledger = IndySdkLedger(IndySdkLedgerPool("name", checked=True), self.profile)
        with async_mock.patch.object(
            IndySdkWallet, "get_public_did"
        ) as mock_wallet_get_public_did:
            mock_wallet_get_public_did.return_value = self.test_did_info
            async with ledger:
                response = await ledger.get_all_endpoints_for_did(self.test_did)

                assert mock_build_get_attrib_req.called_once_with(
                    self.test_did,
                    ledger.did_to_nym(self.test_did),
                    "endpoint",
                    None,
                    None,
                )
                assert mock_submit.called_once_with(
                    mock_build_get_attrib_req.return_value,
                    sign_did=mock_wallet_get_public_did.return_value,
                )
                assert response is None

    @async_mock.patch("aries_cloudagent.ledger.indy.IndySdkLedgerPool.context_open")
    @async_mock.patch("aries_cloudagent.ledger.indy.IndySdkLedgerPool.context_close")
    @async_mock.patch("indy.ledger.build_get_attrib_request")
    @async_mock.patch("aries_cloudagent.ledger.indy.IndySdkLedger._submit")
    async def test_get_endpoint_for_did_address_none(
        self, mock_submit, mock_build_get_attrib_req, mock_close, mock_open
    ):
        mock_wallet = async_mock.MagicMock()
        self.session.context.injector.bind_provider(BaseWallet, mock_wallet)
        mock_submit.return_value = json.dumps(
            {"result": {"data": json.dumps({"endpoint": None})}}
        )
        ledger = IndySdkLedger(IndySdkLedgerPool("name", checked=True), self.profile)
        with async_mock.patch.object(
            IndySdkWallet, "get_public_did"
        ) as mock_wallet_get_public_did:
            mock_wallet_get_public_did.return_value = self.test_did_info
            async with ledger:
                response = await ledger.get_endpoint_for_did(self.test_did)

                assert mock_build_get_attrib_req.called_once_with(
                    self.test_did,
                    ledger.did_to_nym(self.test_did),
                    "endpoint",
                    None,
                    None,
                )
                assert mock_submit.called_once_with(
                    mock_build_get_attrib_req.return_value,
                    sign_did=mock_wallet_get_public_did.return_value,
                )
                assert response is None

    @async_mock.patch("aries_cloudagent.ledger.indy.IndySdkLedgerPool.context_open")
    @async_mock.patch("aries_cloudagent.ledger.indy.IndySdkLedgerPool.context_close")
    @async_mock.patch("indy.ledger.build_get_attrib_request")
    @async_mock.patch("aries_cloudagent.ledger.indy.IndySdkLedger._submit")
    async def test_get_endpoint_for_did_no_endpoint(
        self, mock_submit, mock_build_get_attrib_req, mock_close, mock_open
    ):
        mock_wallet = async_mock.MagicMock()
        self.session.context.injector.bind_provider(BaseWallet, mock_wallet)
        mock_submit.return_value = json.dumps({"result": {"data": None}})
        ledger = IndySdkLedger(IndySdkLedgerPool("name", checked=True), self.profile)
        with async_mock.patch.object(
            IndySdkWallet, "get_public_did"
        ) as mock_wallet_get_public_did:
            mock_wallet_get_public_did.return_value = self.test_did_info
            async with ledger:
                response = await ledger.get_endpoint_for_did(self.test_did)

                assert mock_build_get_attrib_req.called_once_with(
                    self.test_did,
                    ledger.did_to_nym(self.test_did),
                    "endpoint",
                    None,
                    None,
                )
                assert mock_submit.called_once_with(
                    mock_build_get_attrib_req.return_value,
                    sign_did=mock_wallet_get_public_did.return_value,
                )
                assert response is None

    @async_mock.patch("aries_cloudagent.ledger.indy.IndySdkLedgerPool.context_open")
    @async_mock.patch("aries_cloudagent.ledger.indy.IndySdkLedgerPool.context_close")
    @async_mock.patch("indy.ledger.build_get_attrib_request")
    @async_mock.patch("indy.ledger.build_attrib_request")
    @async_mock.patch("aries_cloudagent.ledger.indy.IndySdkLedger._submit")
    @async_mock.patch("aries_cloudagent.ledger.indy.IndySdkLedger.is_ledger_read_only")
    async def test_update_endpoint_for_did(
        self,
        mock_is_ledger_read_only,
        mock_submit,
        mock_build_attrib_req,
        mock_build_get_attrib_req,
        mock_close,
        mock_open,
    ):
        mock_wallet = async_mock.MagicMock()
        self.session.context.injector.bind_provider(BaseWallet, mock_wallet)
        endpoint = ["http://old.aries.ca", "http://new.aries.ca"]
        mock_is_ledger_read_only.return_value = False
        mock_submit.side_effect = [
            json.dumps(
                {
                    "result": {
                        "data": json.dumps({"endpoint": {"endpoint": endpoint[i]}})
                    }
                }
            )
            for i in range(len(endpoint))
        ]
        ledger = IndySdkLedger(IndySdkLedgerPool("name", checked=True), self.profile)
        with async_mock.patch.object(
            IndySdkWallet, "get_public_did"
        ) as mock_wallet_get_public_did:
            mock_wallet_get_public_did.return_value = self.test_did_info
            async with ledger:
                response = await ledger.update_endpoint_for_did(
                    self.test_did, endpoint[1]
                )

                assert mock_build_get_attrib_req.called_once_with(
                    self.test_did,
                    ledger.did_to_nym(self.test_did),
                    "endpoint",
                    None,
                    None,
                )
                mock_submit.assert_has_calls(
                    [
                        async_mock.call(
                            mock_build_get_attrib_req.return_value,
                            sign_did=mock_wallet_get_public_did.return_value,
                        ),
                        async_mock.call(mock_build_attrib_req.return_value, True, True),
                    ]
                )
                assert response

    @async_mock.patch("aries_cloudagent.ledger.indy.IndySdkLedgerPool.context_open")
    @async_mock.patch("aries_cloudagent.ledger.indy.IndySdkLedgerPool.context_close")
    @pytest.mark.asyncio
    async def test_construct_attr_json_with_routing_keys(self, mock_close, mock_open):
        ledger = IndySdkLedger(IndySdkLedgerPool("name", checked=True), self.profile)
        async with ledger:
            attr_json = await ledger._construct_attr_json(
                "https://url",
                EndpointType.ENDPOINT,
                routing_keys=["3YJCx3TqotDWFGv7JMR5erEvrmgu5y4FDqjR7sKWxgXn"],
            )
        assert attr_json == json.dumps(
            {
                "endpoint": {
                    "endpoint": "https://url",
                    "routingKeys": ["3YJCx3TqotDWFGv7JMR5erEvrmgu5y4FDqjR7sKWxgXn"],
                }
            }
        )

    @async_mock.patch("aries_cloudagent.ledger.indy.IndySdkLedgerPool.context_open")
    @async_mock.patch("aries_cloudagent.ledger.indy.IndySdkLedgerPool.context_close")
    @pytest.mark.asyncio
    async def test_construct_attr_json_with_routing_keys_all_exist_endpoints(
        self, mock_close, mock_open
    ):
        ledger = IndySdkLedger(IndySdkLedgerPool("name", checked=True), self.profile)
        async with ledger:
            attr_json = await ledger._construct_attr_json(
                "https://url",
                EndpointType.ENDPOINT,
                all_exist_endpoints={"profile": "https://endpoint/profile"},
                routing_keys=["3YJCx3TqotDWFGv7JMR5erEvrmgu5y4FDqjR7sKWxgXn"],
            )
        assert attr_json == json.dumps(
            {
                "endpoint": {
                    "profile": "https://endpoint/profile",
                    "endpoint": "https://url",
                    "routingKeys": ["3YJCx3TqotDWFGv7JMR5erEvrmgu5y4FDqjR7sKWxgXn"],
                }
            }
        )

    @async_mock.patch("aries_cloudagent.ledger.indy.IndySdkLedgerPool.context_open")
    @async_mock.patch("aries_cloudagent.ledger.indy.IndySdkLedgerPool.context_close")
    @async_mock.patch("indy.ledger.build_get_attrib_request")
    @async_mock.patch("indy.ledger.build_attrib_request")
    @async_mock.patch("aries_cloudagent.ledger.indy.IndySdkLedger._submit")
    @async_mock.patch("aries_cloudagent.ledger.indy.IndySdkLedger.is_ledger_read_only")
    @pytest.mark.asyncio
    async def test_update_endpoint_for_did_calls_attr_json(
        self,
        mock_is_ledger_read_only,
        mock_submit,
        mock_build_attrib_req,
        mock_build_get_attrib_req,
        mock_close,
        mock_open,
    ):
        routing_keys = ["3YJCx3TqotDWFGv7JMR5erEvrmgu5y4FDqjR7sKWxgXn"]
        mock_wallet = async_mock.MagicMock()
        self.session.context.injector.bind_provider(BaseWallet, mock_wallet)
        ledger = IndySdkLedger(IndySdkLedgerPool("name", checked=True), self.profile)
        mock_is_ledger_read_only.return_value = False
        async with ledger:
            with async_mock.patch.object(
                IndySdkWallet, "get_public_did"
            ) as mock_wallet_get_public_did, async_mock.patch.object(
                ledger,
                "_construct_attr_json",
                async_mock.CoroutineMock(
                    return_value=json.dumps(
                        {
                            "endpoint": {
                                "endpoint": {
                                    "endpoint": "https://url",
                                    "routingKeys": [],
                                }
                            }
                        }
                    )
                ),
            ) as mock_construct_attr_json, async_mock.patch.object(
                ledger,
                "get_all_endpoints_for_did",
                async_mock.CoroutineMock(return_value={}),
            ), async_mock.patch.object(
                ledger, "did_to_nym"
            ):
                mock_wallet_get_public_did.return_value = self.test_did_info
                await ledger.update_endpoint_for_did(
                    mock_wallet_get_public_did,
                    "https://url",
                    EndpointType.ENDPOINT,
                    routing_keys=routing_keys,
                )
                mock_construct_attr_json.assert_called_once_with(
                    "https://url", EndpointType.ENDPOINT, {}, routing_keys
                )

    @async_mock.patch("aries_cloudagent.ledger.indy.IndySdkLedgerPool.context_open")
    @async_mock.patch("aries_cloudagent.ledger.indy.IndySdkLedgerPool.context_close")
    @async_mock.patch("indy.ledger.build_get_attrib_request")
    @async_mock.patch("indy.ledger.build_attrib_request")
    @async_mock.patch("aries_cloudagent.ledger.indy.IndySdkLedger._submit")
    @async_mock.patch("aries_cloudagent.ledger.indy.IndySdkLedger.is_ledger_read_only")
    async def test_update_endpoint_for_did_no_prior_endpoints(
        self,
        mock_is_ledger_read_only,
        mock_submit,
        mock_build_attrib_req,
        mock_build_get_attrib_req,
        mock_close,
        mock_open,
    ):
        mock_wallet = async_mock.MagicMock()
        self.session.context.injector.bind_provider(BaseWallet, mock_wallet)
        endpoint = "http://new.aries.ca"
        mock_is_ledger_read_only.return_value = False
        ledger = IndySdkLedger(IndySdkLedgerPool("name", checked=True), self.profile)
        with async_mock.patch.object(
            IndySdkWallet, "get_public_did"
        ) as mock_wallet_get_public_did:
            mock_wallet_get_public_did.return_value = self.test_did_info
            async with ledger:
                with async_mock.patch.object(
                    ledger, "get_all_endpoints_for_did", async_mock.CoroutineMock()
                ) as mock_get_all:
                    mock_get_all.return_value = None
                    response = await ledger.update_endpoint_for_did(
                        self.test_did, endpoint
                    )

                    assert mock_build_get_attrib_req.called_once_with(
                        self.test_did,
                        ledger.did_to_nym(self.test_did),
                        "endpoint",
                        None,
                        None,
                    )
                    mock_submit.assert_has_calls(
                        [
                            async_mock.call(
                                mock_build_attrib_req.return_value, True, True
                            ),
                        ]
                    )
                    assert response

    @async_mock.patch("aries_cloudagent.ledger.indy.IndySdkLedgerPool.context_open")
    @async_mock.patch("aries_cloudagent.ledger.indy.IndySdkLedgerPool.context_close")
    @async_mock.patch("indy.ledger.build_get_attrib_request")
    @async_mock.patch("indy.ledger.build_attrib_request")
    @async_mock.patch("aries_cloudagent.ledger.indy.IndySdkLedger._submit")
    @async_mock.patch("aries_cloudagent.ledger.indy.IndySdkLedger.is_ledger_read_only")
    async def test_update_endpoint_of_type_profile_for_did(
        self,
        mock_is_ledger_read_only,
        mock_submit,
        mock_build_attrib_req,
        mock_build_get_attrib_req,
        mock_close,
        mock_open,
    ):
        mock_wallet = async_mock.MagicMock()
        self.session.context.injector.bind_provider(BaseWallet, mock_wallet)
        endpoint = ["http://company.com/oldProfile", "http://company.com/newProfile"]
        endpoint_type = EndpointType.PROFILE
        mock_is_ledger_read_only.return_value = False
        mock_submit.side_effect = [
            json.dumps(
                {
                    "result": {
                        "data": json.dumps(
                            {"endpoint": {endpoint_type.indy: endpoint[i]}}
                        )
                    }
                }
            )
            for i in range(len(endpoint))
        ]
        ledger = IndySdkLedger(IndySdkLedgerPool("name", checked=True), self.profile)
        # ledger = async_mock.patch.object(
        #    ledger,
        #    "is_ledger_read_only",
        #    async_mock.CoroutineMock(return_value=False),
        # )
        with async_mock.patch.object(
            IndySdkWallet, "get_public_did"
        ) as mock_wallet_get_public_did:
            mock_wallet_get_public_did.return_value = self.test_did_info
            async with ledger:
                response = await ledger.update_endpoint_for_did(
                    self.test_did, endpoint[1], endpoint_type
                )

                assert mock_build_get_attrib_req.called_once_with(
                    self.test_did,
                    ledger.did_to_nym(self.test_did),
                    "endpoint",
                    None,
                    None,
                )
                mock_submit.assert_has_calls(
                    [
                        async_mock.call(
                            mock_build_get_attrib_req.return_value,
                            sign_did=mock_wallet_get_public_did.return_value,
                        ),
                        async_mock.call(mock_build_attrib_req.return_value, True, True),
                    ]
                )
                assert response

    @async_mock.patch("aries_cloudagent.ledger.indy.IndySdkLedgerPool.context_open")
    @async_mock.patch("aries_cloudagent.ledger.indy.IndySdkLedgerPool.context_close")
    @async_mock.patch("indy.ledger.build_get_attrib_request")
    @async_mock.patch("aries_cloudagent.ledger.indy.IndySdkLedger._submit")
    async def test_update_endpoint_for_did_duplicate(
        self, mock_submit, mock_build_get_attrib_req, mock_close, mock_open
    ):
        mock_wallet = async_mock.MagicMock()
        self.session.context.injector.bind_provider(BaseWallet, mock_wallet)
        endpoint = "http://aries.ca"
        mock_submit.return_value = json.dumps(
            {"result": {"data": json.dumps({"endpoint": {"endpoint": endpoint}})}}
        )
        ledger = IndySdkLedger(IndySdkLedgerPool("name", checked=True), self.profile)
        with async_mock.patch.object(
            IndySdkWallet, "get_public_did"
        ) as mock_wallet_get_public_did:
            mock_wallet_get_public_did.return_value = self.test_did_info
            async with ledger:
                response = await ledger.update_endpoint_for_did(self.test_did, endpoint)

                assert mock_build_get_attrib_req.called_once_with(
                    self.test_did,
                    ledger.did_to_nym(self.test_did),
                    "endpoint",
                    None,
                    None,
                )
                assert mock_submit.called_once_with(
                    mock_build_get_attrib_req.return_value,
                    sign_did=mock_wallet_get_public_did.return_value,
                )
                assert not response

    @async_mock.patch("aries_cloudagent.ledger.indy.IndySdkLedgerPool.context_open")
    @async_mock.patch("aries_cloudagent.ledger.indy.IndySdkLedgerPool.context_close")
    @async_mock.patch("indy.ledger.build_get_attrib_request")
    @async_mock.patch("aries_cloudagent.ledger.indy.IndySdkLedger._submit")
    async def test_update_endpoint_for_did_read_only(
        self, mock_submit, mock_build_get_attrib_req, mock_close, mock_open
    ):
        mock_wallet = async_mock.MagicMock()
        self.session.context.injector.bind_provider(BaseWallet, mock_wallet)
        endpoint = "http://aries.ca"
        mock_submit.return_value = json.dumps(
            {"result": {"data": json.dumps({"endpoint": {"endpoint": endpoint}})}}
        )
        ledger = IndySdkLedger(
            IndySdkLedgerPool("name", checked=True, read_only=True), self.profile
        )
        with async_mock.patch.object(
            IndySdkWallet, "get_public_did"
        ) as mock_wallet_get_public_did:
            mock_wallet_get_public_did.return_value = self.test_did_info
            async with ledger:
                with self.assertRaises(LedgerError) as context:
                    await ledger.update_endpoint_for_did(
                        self.test_did, "distinct endpoint"
                    )
                assert "read only" in str(context.exception)

    @async_mock.patch("aries_cloudagent.ledger.indy.IndySdkLedgerPool.context_open")
    @async_mock.patch("aries_cloudagent.ledger.indy.IndySdkLedgerPool.context_close")
    @async_mock.patch("indy.ledger.build_nym_request")
    @async_mock.patch("aries_cloudagent.ledger.indy.IndySdkLedger._submit")
    @async_mock.patch("aries_cloudagent.ledger.indy.IndySdkLedger.is_ledger_read_only")
    async def test_register_nym(
        self,
        mock_is_ledger_read_only,
        mock_submit,
        mock_build_nym_req,
        mock_close,
        mock_open,
    ):
        mock_wallet = async_mock.MagicMock()
        self.session.context.injector.bind_provider(BaseWallet, mock_wallet)
        mock_is_ledger_read_only.return_value = False
        with async_mock.patch.object(
            IndySdkWallet, "get_public_did"
        ) as mock_wallet_get_public_did, async_mock.patch.object(
            IndySdkWallet, "get_local_did"
        ) as mock_wallet_get_local_did, async_mock.patch.object(
            IndySdkWallet, "replace_local_did_metadata"
        ) as mock_wallet_replace_local_did_metadata:
            ledger = IndySdkLedger(
                IndySdkLedgerPool("name", checked=True), self.profile
            )
            mock_wallet_get_public_did.return_value = self.test_did_info
            mock_wallet_get_local_did.return_value = self.test_did_info
            mock_wallet_replace_local_did_metadata.return_value = (
                async_mock.CoroutineMock()
            )
            async with ledger:
                await ledger.register_nym(
                    self.test_did,
                    self.test_verkey,
                    "alias",
                    None,
                )
                assert mock_build_nym_req.called_once_with(
                    self.test_did,
                    self.test_did,
                    self.test_verkey,
                    "alias",
                    None,
                )
                assert mock_submit.called_once_with(
                    mock_build_nym_req.return_value,
                    True,
                    True,
                    sign_did=mock_wallet_get_public_did.return_value,
                )
                mock_wallet_replace_local_did_metadata.assert_called_once_with(
                    self.test_did_info.did,
                    {
                        "test": "test",
                        **DIDPosture.POSTED.metadata,
                    },
                )

    @async_mock.patch("aries_cloudagent.ledger.indy.IndySdkLedgerPool.context_open")
    @async_mock.patch("aries_cloudagent.ledger.indy.IndySdkLedgerPool.context_close")
    async def test_register_nym_read_only(self, mock_close, mock_open):
        mock_wallet = async_mock.MagicMock()
        self.session.context.injector.bind_provider(BaseWallet, mock_wallet)
        ledger = IndySdkLedger(
            IndySdkLedgerPool("name", checked=True, read_only=True), self.profile
        )
        with async_mock.patch.object(
            IndySdkWallet, "get_public_did"
        ) as mock_wallet_get_public_did:
            mock_wallet_get_public_did.return_value = self.test_did_info
            async with ledger:
                with self.assertRaises(LedgerError) as context:
                    await ledger.register_nym(
                        self.test_did,
                        self.test_verkey,
                        "alias",
                        None,
                    )
                assert "read only" in str(context.exception)

    @async_mock.patch("aries_cloudagent.ledger.indy.IndySdkLedgerPool.context_open")
    @async_mock.patch("aries_cloudagent.ledger.indy.IndySdkLedgerPool.context_close")
    @async_mock.patch("aries_cloudagent.ledger.indy.IndySdkLedger.is_ledger_read_only")
    async def test_register_nym_no_public_did(
        self,
        mock_is_ledger_read_only,
        mock_close,
        mock_open,
    ):
        mock_wallet = async_mock.MagicMock(
            type="indy",
            get_local_did=async_mock.CoroutineMock(),
            replace_local_did_metadata=async_mock.CoroutineMock(),
        )
        mock_is_ledger_read_only.return_value = False
        self.session.context.injector.bind_provider(BaseWallet, mock_wallet)
        ledger = IndySdkLedger(IndySdkLedgerPool("name", checked=True), self.profile)
        with async_mock.patch.object(
            IndySdkWallet, "get_public_did"
        ) as mock_wallet_get_public_did:
            mock_wallet_get_public_did.return_value = None
            async with ledger:
                with self.assertRaises(WalletNotFoundError):
                    await ledger.register_nym(
                        self.test_did,
                        self.test_verkey,
                        "alias",
                        None,
                    )

    @async_mock.patch("aries_cloudagent.ledger.indy.IndySdkLedgerPool.context_open")
    @async_mock.patch("aries_cloudagent.ledger.indy.IndySdkLedgerPool.context_close")
    @async_mock.patch("indy.ledger.build_nym_request")
    @async_mock.patch("aries_cloudagent.ledger.indy.IndySdkLedger._submit")
    @async_mock.patch("aries_cloudagent.ledger.indy.IndySdkLedger.is_ledger_read_only")
    async def test_register_nym_ledger_x(
        self,
        mock_is_ledger_read_only,
        mock_submit,
        mock_build_nym_req,
        mock_close,
        mock_open,
    ):
        mock_wallet = async_mock.MagicMock()
        mock_build_nym_req.side_effect = IndyError(
            error_code=ErrorCode.CommonInvalidParam1,
            error_details={"message": "not today"},
        )
        mock_is_ledger_read_only.return_value = False
        self.session.context.injector.bind_provider(BaseWallet, mock_wallet)
        ledger = IndySdkLedger(IndySdkLedgerPool("name", checked=True), self.profile)
        with async_mock.patch.object(
            IndySdkWallet, "get_public_did"
        ) as mock_wallet_get_public_did:
            mock_wallet_get_public_did.return_value = self.test_did_info
            async with ledger:
                with self.assertRaises(LedgerError):
                    await ledger.register_nym(
                        self.test_did,
                        self.test_verkey,
                        "alias",
                        None,
                    )

    @async_mock.patch("aries_cloudagent.ledger.indy.IndySdkLedgerPool.context_open")
    @async_mock.patch("aries_cloudagent.ledger.indy.IndySdkLedgerPool.context_close")
    @async_mock.patch("indy.ledger.build_nym_request")
    @async_mock.patch("aries_cloudagent.ledger.indy.IndySdkLedger._submit")
    @async_mock.patch("aries_cloudagent.ledger.indy.IndySdkLedger.is_ledger_read_only")
    async def test_register_nym_steward_register_others_did(
        self,
        mock_is_ledger_read_only,
        mock_submit,
        mock_build_nym_req,
        mock_close,
        mock_open,
    ):
        mock_wallet = async_mock.MagicMock()
        self.session.context.injector.bind_provider(BaseWallet, mock_wallet)
        mock_is_ledger_read_only.return_value = False
        ledger = IndySdkLedger(IndySdkLedgerPool("name", checked=True), self.profile)
        with async_mock.patch.object(
            IndySdkWallet, "get_public_did"
        ) as mock_wallet_get_public_did, async_mock.patch.object(
            IndySdkWallet, "get_local_did"
        ) as mock_wallet_get_local_did, async_mock.patch.object(
            IndySdkWallet, "replace_local_did_metadata"
        ) as mock_wallet_replace_local_did_metadata:
            mock_wallet_get_public_did.return_value = self.test_did_info
            mock_wallet_get_local_did.side_effect = WalletNotFoundError()
            mock_wallet_replace_local_did_metadata.return_value = (
                async_mock.CoroutineMock()
            )
            async with ledger:
                await ledger.register_nym(
                    self.test_did,
                    self.test_verkey,
                    "alias",
                    None,
                )
                assert mock_build_nym_req.called_once_with(
                    self.test_did,
                    self.test_did,
                    self.test_verkey,
                    "alias",
                    None,
                )
                assert mock_submit.called_once_with(
                    mock_build_nym_req.return_value,
                    True,
                    True,
                    sign_did=mock_wallet_get_public_did.return_value,
                )
                mock_wallet_replace_local_did_metadata.assert_not_called()

    @async_mock.patch("aries_cloudagent.ledger.indy.IndySdkLedgerPool.context_open")
    @async_mock.patch("aries_cloudagent.ledger.indy.IndySdkLedgerPool.context_close")
    @async_mock.patch("indy.ledger.build_get_nym_request")
    @async_mock.patch("aries_cloudagent.ledger.indy.IndySdkLedger._submit")
    async def test_get_nym_role(
        self, mock_submit, mock_build_get_nym_req, mock_close, mock_open
    ):
        mock_wallet = async_mock.MagicMock()
        self.session.context.injector.bind_provider(BaseWallet, mock_wallet)
        mock_submit.return_value = json.dumps(
            {
                "result": {
                    "dest": "GjZWsBLgZCR18aL468JAT7w9CZRiBnpxUPPgyQxh4voa",
                    "txnTime": 1597858571,
                    "reqId": 1597858571783588400,
                    "state_proof": {
                        "root_hash": "7K26MUQt8E2X1vsRJUmc2298VtY8YC5BSDfT5CRJeUDi",
                        "proof_nodes": "+QHo...",
                        "multi_signature": {
                            "participants": ["Node4", "Node3", "Node2"],
                            "value": {
                                "state_root_hash": "7K2...",
                                "pool_state_root_hash": "GT8...",
                                "ledger_id": 1,
                                "txn_root_hash": "Hnr...",
                                "timestamp": 1597858571,
                            },
                            "signature": "QuX...",
                        },
                    },
                    "data": json.dumps(
                        {
                            "dest": "GjZWsBLgZCR18aL468JAT7w9CZRiBnpxUPPgyQxh4voa",
                            "identifier": "V4SGRU86Z58d6TV7PBUe6f",
                            "role": 101,
                            "seqNo": 11,
                            "txnTime": 1597858571,
                            "verkey": "GjZWsBLgZCR18aL468JAT7w9CZRiBnpxUPPgyQxh4voa",
                        }
                    ),
                    "seqNo": 11,
                    "identifier": "GjZWsBLgZCR18aL468JAT7w9CZRiBnpxUPPgyQxh4voa",
                    "type": "105",
                },
                "op": "REPLY",
            }
        )
        ledger = IndySdkLedger(IndySdkLedgerPool("name", checked=True), self.profile)
        with async_mock.patch.object(
            IndySdkWallet, "get_public_did"
        ) as mock_wallet_get_public_did:
            mock_wallet_get_public_did.return_value = self.test_did_info
            async with ledger:
                assert await ledger.get_nym_role(self.test_did) == Role.ENDORSER
                assert mock_build_get_nym_req.called_once_with(
                    self.test_did,
                    self.test_did,
                )
                assert mock_submit.called_once_with(mock_build_get_nym_req.return_value)

    @async_mock.patch("aries_cloudagent.ledger.indy.IndySdkLedgerPool.context_open")
    @async_mock.patch("aries_cloudagent.ledger.indy.IndySdkLedgerPool.context_close")
    @async_mock.patch("indy.ledger.build_get_nym_request")
    async def test_get_nym_role_indy_x(
        self, mock_build_get_nym_req, mock_close, mock_open
    ):
        mock_wallet = async_mock.MagicMock()
        self.session.context.injector.bind_provider(BaseWallet, mock_wallet)
        mock_build_get_nym_req.side_effect = IndyError(
            error_code=ErrorCode.CommonInvalidParam1,
            error_details={"message": "not today"},
        )
        ledger = IndySdkLedger(IndySdkLedgerPool("name", checked=True), self.profile)
        with async_mock.patch.object(
            IndySdkWallet, "get_public_did"
        ) as mock_wallet_get_public_did:
            mock_wallet_get_public_did.return_value = self.test_did_info
            async with ledger:
                with self.assertRaises(LedgerError) as context:
                    await ledger.get_nym_role(self.test_did)
                assert "not today" in context.exception.message

    @async_mock.patch("aries_cloudagent.ledger.indy.IndySdkLedgerPool.context_open")
    @async_mock.patch("aries_cloudagent.ledger.indy.IndySdkLedgerPool.context_close")
    @async_mock.patch("indy.ledger.build_get_nym_request")
    @async_mock.patch("aries_cloudagent.ledger.indy.IndySdkLedger._submit")
    async def test_get_nym_role_did_not_public_x(
        self, mock_submit, mock_build_get_nym_req, mock_close, mock_open
    ):
        mock_wallet = async_mock.MagicMock()
        self.session.context.injector.bind_provider(BaseWallet, mock_wallet)
        mock_submit.return_value = json.dumps(
            {
                "result": {
                    "dest": "GjZWsBLgZCR18aL468JAT7w9CZRiBnpxUPPgyQxh4voa",
                    "txnTime": 1597858571,
                    "reqId": 1597858571783588400,
                    "state_proof": {
                        "root_hash": "7K26MUQt8E2X1vsRJUmc2298VtY8YC5BSDfT5CRJeUDi",
                        "proof_nodes": "+QHo...",
                        "multi_signature": {
                            "participants": ["Node4", "Node3", "Node2"],
                            "value": {
                                "state_root_hash": "7K2...",
                                "pool_state_root_hash": "GT8...",
                                "ledger_id": 1,
                                "txn_root_hash": "Hnr...",
                                "timestamp": 1597858571,
                            },
                            "signature": "QuX...",
                        },
                    },
                    "data": json.dumps(None),
                    "seqNo": 11,
                    "identifier": "GjZWsBLgZCR18aL468JAT7w9CZRiBnpxUPPgyQxh4voa",
                    "type": "105",
                },
                "op": "REPLY",
            }
        )
        ledger = IndySdkLedger(IndySdkLedgerPool("name", checked=True), self.profile)
        with async_mock.patch.object(
            IndySdkWallet, "get_public_did"
        ) as mock_wallet_get_public_did:
            mock_wallet_get_public_did.return_value = self.test_did_info
            async with ledger:
                with self.assertRaises(BadLedgerRequestError):
                    await ledger.get_nym_role(self.test_did)

    @async_mock.patch("aries_cloudagent.ledger.indy.IndySdkLedgerPool.context_open")
    @async_mock.patch("aries_cloudagent.ledger.indy.IndySdkLedgerPool.context_close")
    @async_mock.patch("indy.ledger.build_get_nym_request")
    @async_mock.patch("indy.ledger.build_get_txn_request")
    @async_mock.patch("aries_cloudagent.ledger.indy.IndySdkLedger.register_nym")
    @async_mock.patch("aries_cloudagent.ledger.indy.IndySdkLedger._submit")
    async def test_rotate_public_did_keypair(
        self,
        mock_submit,
        mock_register_nym,
        mock_build_get_txn_request,
        mock_build_get_nym_request,
        mock_close,
        mock_open,
    ):
        mock_wallet = async_mock.MagicMock()
        self.session.context.injector.bind_provider(BaseWallet, mock_wallet)
        mock_submit.side_effect = [
            json.dumps({"result": {"data": json.dumps({"seqNo": 1234})}}),
            json.dumps(
                {
                    "result": {
                        "data": {"txn": {"data": {"role": "101", "alias": "Billy"}}}
                    }
                }
            ),
        ]
        ledger = IndySdkLedger(IndySdkLedgerPool("name", checked=True), self.profile)
        with async_mock.patch.object(
            IndySdkWallet, "get_public_did"
        ) as mock_wallet_get_public_did, async_mock.patch.object(
            IndySdkWallet, "rotate_did_keypair_start", autospec=True
        ) as mock_wallet_rotate_did_keypair_start, async_mock.patch.object(
            IndySdkWallet, "rotate_did_keypair_apply", autospec=True
        ) as mock_wallet_rotate_did_keypair_apply:
            mock_wallet_get_public_did.return_value = self.test_did_info
            mock_wallet_rotate_did_keypair_start.return_value = self.test_verkey
            mock_wallet_rotate_did_keypair_apply.return_value = None
            async with ledger:
                await ledger.rotate_public_did_keypair()

    @async_mock.patch("aries_cloudagent.ledger.indy.IndySdkLedgerPool.context_open")
    @async_mock.patch("aries_cloudagent.ledger.indy.IndySdkLedgerPool.context_close")
    @async_mock.patch("indy.ledger.build_get_nym_request")
    @async_mock.patch("aries_cloudagent.ledger.indy.IndySdkLedger._submit")
    async def test_rotate_public_did_keypair_no_nym(
        self, mock_submit, mock_build_get_nym_request, mock_close, mock_open
    ):
        mock_wallet = async_mock.MagicMock()
        self.session.context.injector.bind_provider(BaseWallet, mock_wallet)
        mock_submit.return_value = json.dumps({"result": {"data": json.dumps(None)}})
        ledger = IndySdkLedger(IndySdkLedgerPool("name", checked=True), self.profile)

        with async_mock.patch.object(
            IndySdkWallet, "get_public_did"
        ) as mock_wallet_get_public_did, async_mock.patch.object(
            IndySdkWallet, "rotate_did_keypair_start", autospec=True
        ) as mock_wallet_rotate_did_keypair_start, async_mock.patch.object(
            IndySdkWallet, "rotate_did_keypair_apply", autospec=True
        ) as mock_wallet_rotate_did_keypair_apply:
            mock_wallet_get_public_did.return_value = self.test_did_info
            mock_wallet_rotate_did_keypair_start.return_value = self.test_verkey
            mock_wallet_rotate_did_keypair_apply.return_value = None
            async with ledger:
                with self.assertRaises(BadLedgerRequestError):
                    await ledger.rotate_public_did_keypair()

    @async_mock.patch("aries_cloudagent.ledger.indy.IndySdkLedgerPool.context_open")
    @async_mock.patch("aries_cloudagent.ledger.indy.IndySdkLedgerPool.context_close")
    @async_mock.patch("indy.ledger.build_get_nym_request")
    @async_mock.patch("indy.ledger.build_get_txn_request")
    @async_mock.patch("aries_cloudagent.ledger.indy.IndySdkLedger.register_nym")
    @async_mock.patch("aries_cloudagent.ledger.indy.IndySdkLedger._submit")
    async def test_rotate_public_did_keypair_corrupt_nym_txn(
        self,
        mock_submit,
        mock_register_nym,
        mock_build_get_txn_request,
        mock_build_get_nym_request,
        mock_close,
        mock_open,
    ):
        mock_wallet = async_mock.MagicMock()
        self.session.context.injector.bind_provider(BaseWallet, mock_wallet)
        mock_submit.side_effect = [
            json.dumps({"result": {"data": json.dumps({"seqNo": 1234})}}),
            json.dumps({"result": {"data": None}}),
        ]
        ledger = IndySdkLedger(IndySdkLedgerPool("name", checked=True), self.profile)
        with async_mock.patch.object(
            IndySdkWallet, "get_public_did"
        ) as mock_wallet_get_public_did, async_mock.patch.object(
            IndySdkWallet, "rotate_did_keypair_start", autospec=True
        ) as mock_wallet_rotate_did_keypair_start, async_mock.patch.object(
            IndySdkWallet, "rotate_did_keypair_apply", autospec=True
        ) as mock_wallet_rotate_did_keypair_apply:
            mock_wallet_get_public_did.return_value = self.test_did_info
            mock_wallet_rotate_did_keypair_start.return_value = self.test_verkey
            mock_wallet_rotate_did_keypair_apply.return_value = None
            async with ledger:
                with self.assertRaises(BadLedgerRequestError):
                    await ledger.rotate_public_did_keypair()

    @async_mock.patch("aries_cloudagent.ledger.indy.IndySdkLedgerPool.context_open")
    @async_mock.patch("aries_cloudagent.ledger.indy.IndySdkLedgerPool.context_close")
    @async_mock.patch("aries_cloudagent.ledger.indy.IndySdkLedger._submit")
    @async_mock.patch("indy.ledger.build_get_revoc_reg_def_request")
    @async_mock.patch("indy.ledger.parse_get_revoc_reg_def_response")
    async def test_get_revoc_reg_def(
        self,
        mock_indy_parse_get_rrdef_resp,
        mock_indy_build_get_rrdef_req,
        mock_submit,
        mock_close,
        mock_open,
    ):
        mock_wallet = async_mock.MagicMock()
        self.session.context.injector.bind_provider(BaseWallet, mock_wallet)
        mock_indy_parse_get_rrdef_resp.return_value = (
            "rr-id",
            json.dumps({"...": "..."}),
        )
        mock_submit.return_value = json.dumps({"result": {"txnTime": 1234567890}})

        ledger = IndySdkLedger(
            IndySdkLedgerPool("name", checked=True, read_only=True), self.profile
        )
        with async_mock.patch.object(
            IndySdkWallet, "get_public_did"
        ) as mock_wallet_get_public_did:
            mock_wallet_get_public_did.return_value = self.test_did_info
            async with ledger:
                result = await ledger.get_revoc_reg_def("rr-id")
                assert result == {"...": "...", "txnTime": 1234567890}

    @async_mock.patch("aries_cloudagent.ledger.indy.IndySdkLedgerPool.context_open")
    @async_mock.patch("aries_cloudagent.ledger.indy.IndySdkLedgerPool.context_close")
    @async_mock.patch("aries_cloudagent.ledger.indy.IndySdkLedger._submit")
    @async_mock.patch("indy.ledger.build_get_revoc_reg_def_request")
    async def test_get_revoc_reg_def_indy_x(
        self, mock_indy_build_get_rrdef_req, mock_submit, mock_close, mock_open
    ):
        mock_wallet = async_mock.MagicMock()
        mock_indy_build_get_rrdef_req.side_effect = IndyError(
            error_code=ErrorCode.CommonInvalidParam1,
            error_details={"message": "not today"},
        )
        self.session.context.injector.bind_provider(BaseWallet, mock_wallet)
        ledger = IndySdkLedger(
            IndySdkLedgerPool("name", checked=True, read_only=True), self.profile
        )
        with async_mock.patch.object(
            IndySdkWallet, "get_public_did"
        ) as mock_wallet_get_public_did:
            mock_wallet_get_public_did.return_value = self.test_did_info
            async with ledger:
                with self.assertRaises(IndyError) as context:
                    await ledger.get_revoc_reg_def("rr-id")
                assert "not today" in context.exception.message

    @async_mock.patch("aries_cloudagent.ledger.indy.IndySdkLedgerPool.context_open")
    @async_mock.patch("aries_cloudagent.ledger.indy.IndySdkLedgerPool.context_close")
    @async_mock.patch("aries_cloudagent.ledger.indy.IndySdkLedger._submit")
    @async_mock.patch("indy.ledger.build_get_revoc_reg_request")
    @async_mock.patch("indy.ledger.parse_get_revoc_reg_response")
    async def test_get_revoc_reg_entry(
        self,
        mock_indy_parse_get_rr_resp,
        mock_indy_build_get_rr_req,
        mock_submit,
        mock_close,
        mock_open,
    ):
        mock_wallet = async_mock.MagicMock()
        self.session.context.injector.bind_provider(BaseWallet, mock_wallet)
        mock_indy_parse_get_rr_resp.return_value = (
            "rr-id",
            '{"hello": "world"}',
            1234567890,
        )

        ledger = IndySdkLedger(
            IndySdkLedgerPool("name", checked=True, read_only=True), self.profile
        )
        with async_mock.patch.object(
            IndySdkWallet, "get_public_did"
        ) as mock_wallet_get_public_did:
            mock_wallet_get_public_did.return_value = self.test_did_info
            async with ledger:
                (result, _) = await ledger.get_revoc_reg_entry("rr-id", 1234567890)
                assert result == {"hello": "world"}

    @async_mock.patch("aries_cloudagent.ledger.indy.IndySdkLedgerPool.context_open")
    @async_mock.patch("aries_cloudagent.ledger.indy.IndySdkLedgerPool.context_close")
    @async_mock.patch("aries_cloudagent.ledger.indy.IndySdkLedger._submit")
    @async_mock.patch("indy.ledger.build_get_revoc_reg_request")
    @async_mock.patch("indy.ledger.parse_get_revoc_reg_response")
    async def test_get_revoc_reg_entry_x(
        self,
        mock_indy_parse_get_rr_resp,
        mock_indy_build_get_rr_req,
        mock_submit,
        mock_close,
        mock_open,
    ):
        mock_wallet = async_mock.MagicMock()
        self.session.context.injector.bind_provider(BaseWallet, mock_wallet)
        mock_indy_parse_get_rr_resp.side_effect = IndyError(
            error_code=ErrorCode.PoolLedgerTimeout,
            error_details={"message": "bye"},
        )
        ledger = IndySdkLedger(
            IndySdkLedgerPool("name", checked=True, read_only=True), self.profile
        )
        with async_mock.patch.object(
            IndySdkWallet, "get_public_did"
        ) as mock_wallet_get_public_did:
            mock_wallet_get_public_did.return_value = self.test_did_info
            with self.assertRaises(LedgerError):
                async with ledger:
                    await ledger.get_revoc_reg_entry("rr-id", 1234567890)

    @async_mock.patch("aries_cloudagent.ledger.indy.IndySdkLedgerPool.context_open")
    @async_mock.patch("aries_cloudagent.ledger.indy.IndySdkLedgerPool.context_close")
    @async_mock.patch("aries_cloudagent.ledger.indy.IndySdkLedger._submit")
    @async_mock.patch("indy.ledger.build_get_revoc_reg_delta_request")
    @async_mock.patch("indy.ledger.parse_get_revoc_reg_delta_response")
    async def test_get_revoc_reg_delta(
        self,
        mock_indy_parse_get_rrd_resp,
        mock_indy_build_get_rrd_req,
        mock_submit,
        mock_close,
        mock_open,
    ):
        mock_wallet = async_mock.MagicMock()
        self.session.context.injector.bind_provider(BaseWallet, mock_wallet)
        mock_indy_parse_get_rrd_resp.return_value = (
            "rr-id",
            '{"hello": "world"}',
            1234567890,
        )

        ledger = IndySdkLedger(
            IndySdkLedgerPool("name", checked=True, read_only=True), self.profile
        )
        with async_mock.patch.object(
            IndySdkWallet, "get_public_did"
        ) as mock_wallet_get_public_did:
            mock_wallet_get_public_did.return_value = self.test_did_info
            async with ledger:
                (result, _) = await ledger.get_revoc_reg_delta("rr-id")
                assert result == {"hello": "world"}

    @async_mock.patch("aries_cloudagent.ledger.indy.IndySdkLedgerPool.context_open")
    @async_mock.patch("aries_cloudagent.ledger.indy.IndySdkLedgerPool.context_close")
    @async_mock.patch("aries_cloudagent.ledger.indy.IndySdkLedger._submit")
    @async_mock.patch("indy.ledger.build_revoc_reg_def_request")
    async def test_send_revoc_reg_def_public_did(
        self, mock_indy_build_rrdef_req, mock_submit, mock_close, mock_open
    ):
        mock_wallet = async_mock.MagicMock()
        self.session.context.injector.bind_provider(BaseWallet, mock_wallet)
        mock_indy_build_rrdef_req.return_value = '{"hello": "world"}'

        ledger = IndySdkLedger(
            IndySdkLedgerPool("name", checked=True, read_only=True), self.profile
        )
        with async_mock.patch.object(
            IndySdkWallet, "get_public_did"
        ) as mock_wallet_get_public_did, async_mock.patch.object(
            IndySdkWallet, "get_local_did"
        ) as mock_wallet_get_local_did:
            mock_wallet_get_public_did.return_value = self.test_did_info
            async with ledger:
                await ledger.send_revoc_reg_def({"rr": "def"}, issuer_did=None)
                mock_wallet_get_public_did.assert_called_once()
                assert not mock_wallet_get_local_did.called
                mock_submit.assert_called_once_with(
                    mock_indy_build_rrdef_req.return_value,
                    True,
                    sign_did=self.test_did_info,
                    write_ledger=True,
                )

    @async_mock.patch("aries_cloudagent.ledger.indy.IndySdkLedgerPool.context_open")
    @async_mock.patch("aries_cloudagent.ledger.indy.IndySdkLedgerPool.context_close")
    @async_mock.patch("aries_cloudagent.ledger.indy.IndySdkLedger._submit")
    @async_mock.patch("indy.ledger.build_revoc_reg_def_request")
    async def test_send_revoc_reg_def_local_did(
        self, mock_indy_build_rrdef_req, mock_submit, mock_close, mock_open
    ):
        mock_wallet = async_mock.MagicMock()
        self.session.context.injector.bind_provider(BaseWallet, mock_wallet)
        mock_indy_build_rrdef_req.return_value = '{"hello": "world"}'

        ledger = IndySdkLedger(
            IndySdkLedgerPool("name", checked=True, read_only=True), self.profile
        )
        with async_mock.patch.object(
            IndySdkWallet, "get_local_did"
        ) as mock_wallet_get_local_did:
            mock_wallet_get_local_did.return_value = self.test_did_info
            async with ledger:
                await ledger.send_revoc_reg_def(
                    {"rr": "def"},
                    issuer_did=self.test_did,
                )
                mock_wallet_get_local_did.assert_called_once_with(self.test_did)
                mock_submit.assert_called_once_with(
                    mock_indy_build_rrdef_req.return_value,
                    True,
                    sign_did=self.test_did_info,
                    write_ledger=True,
                )

    @async_mock.patch("aries_cloudagent.ledger.indy.IndySdkLedgerPool.context_open")
    @async_mock.patch("aries_cloudagent.ledger.indy.IndySdkLedgerPool.context_close")
    @async_mock.patch("aries_cloudagent.ledger.indy.IndySdkLedger._submit")
    @async_mock.patch("indy.ledger.build_revoc_reg_def_request")
    async def test_send_revoc_reg_def_x_no_did(
        self, mock_indy_build_rrdef_req, mock_submit, mock_close, mock_open
    ):
        mock_wallet = async_mock.MagicMock()
        self.session.context.injector.bind_provider(BaseWallet, mock_wallet)
        mock_indy_build_rrdef_req.return_value = '{"hello": "world"}'

        ledger = IndySdkLedger(
            IndySdkLedgerPool("name", checked=True, read_only=True), self.profile
        )
        with async_mock.patch.object(
            IndySdkWallet, "get_local_did"
        ) as mock_wallet_get_local_did:
            mock_wallet_get_local_did.return_value = None
            async with ledger:
                with self.assertRaises(LedgerTransactionError) as context:
                    await ledger.send_revoc_reg_def(
                        {"rr": "def"},
                        issuer_did=self.test_did,
                    )
                assert "No issuer DID found for revocation registry definition" in str(
                    context.exception
                )

    @async_mock.patch("aries_cloudagent.ledger.indy.IndySdkLedgerPool.context_open")
    @async_mock.patch("aries_cloudagent.ledger.indy.IndySdkLedgerPool.context_close")
    @async_mock.patch("aries_cloudagent.ledger.indy.IndySdkLedger._submit")
    @async_mock.patch("indy.ledger.build_revoc_reg_entry_request")
    async def test_send_revoc_reg_entry_public_did(
        self, mock_indy_build_rre_req, mock_submit, mock_close, mock_open
    ):
        mock_wallet = async_mock.MagicMock()
        self.session.context.injector.bind_provider(BaseWallet, mock_wallet)
        mock_indy_build_rre_req.return_value = '{"hello": "world"}'

        ledger = IndySdkLedger(
            IndySdkLedgerPool("name", checked=True, read_only=True), self.profile
        )
        with async_mock.patch.object(
            IndySdkWallet, "get_public_did"
        ) as mock_wallet_get_public_did, async_mock.patch.object(
            IndySdkWallet, "get_local_did"
        ) as mock_wallet_get_local_did:
            mock_wallet_get_public_did.return_value = self.test_did_info
            async with ledger:
                await ledger.send_revoc_reg_entry(
                    "rr-id", "CL_ACCUM", {"rev-reg": "entry"}, issuer_did=None
                )
                mock_wallet_get_public_did.assert_called_once()
                assert not mock_wallet_get_local_did.called
                mock_submit.assert_called_once_with(
                    mock_indy_build_rre_req.return_value,
                    True,
                    sign_did=self.test_did_info,
                    write_ledger=True,
                )

    @async_mock.patch("aries_cloudagent.ledger.indy.IndySdkLedgerPool.context_open")
    @async_mock.patch("aries_cloudagent.ledger.indy.IndySdkLedgerPool.context_close")
    @async_mock.patch("aries_cloudagent.ledger.indy.IndySdkLedger._submit")
    @async_mock.patch("indy.ledger.build_revoc_reg_entry_request")
    async def test_send_revoc_reg_entry_local_did(
        self, mock_indy_build_rre_req, mock_submit, mock_close, mock_open
    ):
        mock_wallet = async_mock.MagicMock()
        self.session.context.injector.bind_provider(BaseWallet, mock_wallet)
        mock_indy_build_rre_req.return_value = '{"hello": "world"}'

        ledger = IndySdkLedger(
            IndySdkLedgerPool("name", checked=True, read_only=True), self.profile
        )
        with async_mock.patch.object(
            IndySdkWallet, "get_local_did"
        ) as mock_wallet_get_local_did:
            mock_wallet_get_local_did.return_value = self.test_did_info
            async with ledger:
                result = await ledger.send_revoc_reg_entry(
                    "rr-id",
                    "CL_ACCUM",
                    {"rev-reg": "entry"},
                    issuer_did=self.test_did,
                )
                mock_wallet_get_local_did.assert_called_once_with(self.test_did)
                mock_submit.assert_called_once_with(
                    mock_indy_build_rre_req.return_value,
                    True,
                    sign_did=self.test_did_info,
                    write_ledger=True,
                )

    @async_mock.patch("aries_cloudagent.ledger.indy.IndySdkLedgerPool.context_open")
    @async_mock.patch("aries_cloudagent.ledger.indy.IndySdkLedgerPool.context_close")
    @async_mock.patch("aries_cloudagent.ledger.indy.IndySdkLedger._submit")
    @async_mock.patch("indy.ledger.build_revoc_reg_entry_request")
    async def test_send_revoc_reg_entry_x_no_did(
        self, mock_indy_build_rre_req, mock_submit, mock_close, mock_open
    ):
        mock_wallet = async_mock.MagicMock()
        self.session.context.injector.bind_provider(BaseWallet, mock_wallet)
        mock_indy_build_rre_req.return_value = '{"hello": "world"}'

        ledger = IndySdkLedger(
            IndySdkLedgerPool("name", checked=True, read_only=True), self.profile
        )
        with async_mock.patch.object(
            IndySdkWallet, "get_local_did"
        ) as mock_wallet_get_local_did:
            mock_wallet_get_local_did.return_value = None
            async with ledger:
                with self.assertRaises(LedgerTransactionError) as context:
                    await ledger.send_revoc_reg_entry(
                        "rr-id",
                        "CL_ACCUM",
                        {"rev-reg": "entry"},
                        issuer_did=self.test_did,
                    )
                assert "No issuer DID found for revocation registry entry" in str(
                    context.exception
                )

    @async_mock.patch("indy.pool.open_pool_ledger")
    @async_mock.patch("indy.pool.close_pool_ledger")
    async def test_taa_digest_bad_value(
        self,
        mock_close_pool,
        mock_open_ledger,
    ):
        mock_wallet = async_mock.MagicMock()
        self.session.context.injector.bind_provider(BaseWallet, mock_wallet)
        ledger = IndySdkLedger(IndySdkLedgerPool("name", checked=True), self.profile)
        with async_mock.patch.object(
            IndySdkWallet, "get_public_did"
        ) as mock_wallet_get_public_did:
            mock_wallet_get_public_did.return_value = self.test_did_info
            async with ledger:
                with self.assertRaises(ValueError):
                    await ledger.taa_digest(None, None)

    @async_mock.patch("aries_cloudagent.ledger.indy.IndySdkLedgerPool.context_open")
    @async_mock.patch("aries_cloudagent.ledger.indy.IndySdkLedgerPool.context_close")
    @async_mock.patch("indy.ledger.build_get_acceptance_mechanisms_request")
    @async_mock.patch("indy.ledger.build_get_txn_author_agreement_request")
    @async_mock.patch("aries_cloudagent.ledger.indy.IndySdkLedger._submit")
    async def test_get_txn_author_agreement(
        self,
        mock_submit,
        mock_build_get_taa_req,
        mock_build_get_acc_mech_req,
        mock_close,
        mock_open,
    ):
        mock_wallet = async_mock.MagicMock()
        self.session.context.injector.bind_provider(BaseWallet, mock_wallet)
        txn_result_data = {"text": "text", "version": "1.0"}
        mock_submit.side_effect = [
            json.dumps({"result": {"data": txn_result_data}}) for i in range(2)
        ]
        ledger = IndySdkLedger(IndySdkLedgerPool("name", checked=True), self.profile)
        with async_mock.patch.object(
            IndySdkWallet, "get_public_did"
        ) as mock_wallet_get_public_did:
            mock_wallet_get_public_did.return_value = self.test_did_info
            async with ledger:
                response = await ledger.get_txn_author_agreement(reload=True)

                assert mock_build_get_acc_mech_req.called_once_with(
                    self.test_did, None, None
                )
                assert mock_build_get_taa_req.called_once_with(
                    self.test_did,
                    None,
                )
                mock_submit.assert_has_calls(
                    [
                        async_mock.call(
                            mock_build_get_acc_mech_req.return_value,
                            sign_did=mock_wallet_get_public_did.return_value,
                        ),
                        async_mock.call(
                            mock_build_get_taa_req.return_value,
                            sign_did=mock_wallet_get_public_did.return_value,
                        ),
                    ]
                )
                assert response == {
                    "aml_record": txn_result_data,
                    "taa_record": {
                        **txn_result_data,
                        "digest": ledger.taa_digest(
                            txn_result_data["version"], txn_result_data["text"]
                        ),
                    },
                    "taa_required": True,
                }

    @async_mock.patch("aries_cloudagent.ledger.indy.IndySdkLedgerPool.context_open")
    @async_mock.patch("aries_cloudagent.ledger.indy.IndySdkLedgerPool.context_close")
    @async_mock.patch("aries_cloudagent.storage.indy.IndySdkStorage.add_record")
    @async_mock.patch("aries_cloudagent.storage.indy.IndySdkStorage.find_all_records")
    async def test_accept_and_get_latest_txn_author_agreement(
        self, mock_find_all_records, mock_add_record, mock_close, mock_open
    ):
        mock_wallet = async_mock.MagicMock()
        self.session.context.injector.bind_provider(BaseWallet, mock_wallet)
        ledger = IndySdkLedger(
            IndySdkLedgerPool("name", checked=True, cache=InMemoryCache()), self.profile
        )

        accept_time = ledger.taa_rough_timestamp()
        taa_record = {
            "text": "text",
            "version": "1.0",
            "digest": "abcd1234",
        }
        acceptance = {
            "text": taa_record["text"],
            "version": taa_record["version"],
            "digest": taa_record["digest"],
            "mechanism": "dummy",
            "time": accept_time,
        }

        mock_find_all_records.return_value = [
            StorageRecord(
                TAA_ACCEPTED_RECORD_TYPE,
                json.dumps(acceptance),
                {"pool_name": ledger.pool_name},
            )
        ]
        with async_mock.patch.object(
            IndySdkWallet, "get_public_did"
        ) as mock_wallet_get_public_did:
            mock_wallet_get_public_did.return_value = self.test_did_info
            async with ledger:
                await ledger.accept_txn_author_agreement(
                    taa_record=taa_record, mechanism="dummy", accept_time=None
                )

                await ledger.pool.cache.clear(
                    f"{TAA_ACCEPTED_RECORD_TYPE}::{ledger.pool_name}"
                )
                for i in range(2):  # populate, then get from, cache
                    response = await ledger.get_latest_txn_author_acceptance()
                    assert response == acceptance

    @async_mock.patch("aries_cloudagent.ledger.indy.IndySdkLedgerPool.context_open")
    @async_mock.patch("aries_cloudagent.ledger.indy.IndySdkLedgerPool.context_close")
    @async_mock.patch("aries_cloudagent.storage.indy.IndySdkStorage.find_all_records")
    async def test_get_latest_txn_author_agreement_none(
        self, mock_find_all_records, mock_close, mock_open
    ):
        mock_wallet = async_mock.MagicMock()
        self.session.context.injector.bind_provider(BaseWallet, mock_wallet)
        ledger = IndySdkLedger(
            IndySdkLedgerPool("name", checked=True, cache=InMemoryCache()), self.profile
        )

        mock_find_all_records.return_value = []
        with async_mock.patch.object(
            IndySdkWallet, "get_public_did"
        ) as mock_wallet_get_public_did:
            mock_wallet_get_public_did.return_value = self.test_did_info
            async with ledger:
                await ledger.pool.cache.clear(
                    f"{TAA_ACCEPTED_RECORD_TYPE}::{ledger.pool_name}"
                )
                response = await ledger.get_latest_txn_author_acceptance()
                assert response == {}

    @async_mock.patch("aries_cloudagent.ledger.indy.IndySdkLedgerPool.context_open")
    @async_mock.patch("aries_cloudagent.ledger.indy.IndySdkLedgerPool.context_close")
    @async_mock.patch("aries_cloudagent.ledger.indy.IndySdkLedger.get_schema")
    async def test_credential_definition_id2schema_id(
        self, mock_get_schema, mock_close, mock_open
    ):
        mock_wallet = async_mock.MagicMock()
        self.session.context.injector.bind_provider(BaseWallet, mock_wallet)
        S_ID = f"{self.test_did}:2:favourite_drink:1.0"
        SEQ_NO = "9999"
        mock_get_schema.return_value = {"id": S_ID}

        ledger = IndySdkLedger(
            IndySdkLedgerPool("name", checked=True, cache=InMemoryCache()), self.profile
        )
        with async_mock.patch.object(
            IndySdkWallet, "get_public_did"
        ) as mock_wallet_get_public_did:
            mock_wallet_get_public_did.return_value = self.test_did_info
            async with ledger:
                s_id_short = await ledger.credential_definition_id2schema_id(
                    f"{self.test_did}:3:CL:{SEQ_NO}:tag"
                )

                mock_get_schema.assert_called_once_with(SEQ_NO)

                assert s_id_short == S_ID
                s_id_long = await ledger.credential_definition_id2schema_id(
                    f"{self.test_did}:3:CL:{s_id_short}:tag"
                )
                assert s_id_long == s_id_short

    def test_error_handler(self):
        try:  # with self.assertRaises() makes a copy of exception, loses traceback!
            with IndyErrorHandler("message", LedgerTransactionError):
                try:
                    1 / 0
                except ZeroDivisionError as zx:
                    ix = IndyError(error_code=1, error_details={"message": "bye"})
                    ix.__traceback__ = zx.__traceback__
                    raise ix
        except LedgerTransactionError as err:
            assert type(err) == LedgerTransactionError
            assert type(err.__cause__) == IndyError
            assert err.__traceback__
            assert "bye" in err.message<|MERGE_RESOLUTION|>--- conflicted
+++ resolved
@@ -8,24 +8,17 @@
 from asynctest import mock as async_mock, TestCase as AsyncTestCase
 
 from ...config.injection_context import InjectionContext
-from ...core.in_memory import InMemoryProfile
 from ...cache.in_memory import InMemoryCache
 from ...indy.issuer import IndyIssuer, IndyIssuerError
 from ...indy.sdk.profile import IndySdkProfile
-from ...indy.sdk.wallet_setup import IndyWalletConfig
 from ...storage.record import StorageRecord
 from ...wallet.base import BaseWallet
 from ...wallet.did_info import DIDInfo
 from ...wallet.did_posture import DIDPosture
 from ...wallet.error import WalletNotFoundError
-from ...wallet.indy import IndyOpenWallet, IndySdkWallet
-<<<<<<< HEAD
-from ...wallet.key_type import KeyType
+from ...wallet.indy import IndySdkWallet
+from ...wallet.key_type import ED25519
 from ...wallet.did_method import SOV
-=======
-from ...wallet.key_type import ED25519
-from ...wallet.did_method import DIDMethod
->>>>>>> a4cbef1d
 
 from ..endpoint_type import EndpointType
 from ..indy import (
@@ -75,13 +68,8 @@
             did=self.test_did,
             verkey="3Dn1SJNPaCXcvvJvSbsFWP2xaCjMom3can8CQNhWrTRx",
             metadata={"test": "test"},
-<<<<<<< HEAD
             method=SOV,
-            key_type=KeyType.ED25519,
-=======
-            method=DIDMethod.SOV,
             key_type=ED25519,
->>>>>>> a4cbef1d
         )
         self.test_verkey = "3Dn1SJNPaCXcvvJvSbsFWP2xaCjMom3can8CQNhWrTRx"
         context = InjectionContext()
@@ -1229,13 +1217,8 @@
                     did=self.test_did,
                     verkey=self.test_verkey,
                     metadata=None,
-<<<<<<< HEAD
                     method=SOV,
-                    key_type=KeyType.ED25519,
-=======
-                    method=DIDMethod.SOV,
                     key_type=ED25519,
->>>>>>> a4cbef1d
                 )
                 mock_did = mock_wallet_get_public_did.return_value
                 (
@@ -1314,13 +1297,8 @@
                 self.test_did,
                 self.test_verkey,
                 None,
-<<<<<<< HEAD
                 SOV,
-                KeyType.ED25519,
-=======
-                DIDMethod.SOV,
                 ED25519,
->>>>>>> a4cbef1d
             )
             async with ledger:
                 (
@@ -1402,13 +1380,8 @@
                 did=self.test_did,
                 verkey=self.test_verkey,
                 metadata=None,
-<<<<<<< HEAD
                 method=SOV,
-                key_type=KeyType.ED25519,
-=======
-                method=DIDMethod.SOV,
                 key_type=ED25519,
->>>>>>> a4cbef1d
             )
 
             async with ledger:
@@ -1819,13 +1792,8 @@
                     did=self.test_did,
                     verkey=self.test_verkey,
                     metadata=None,
-<<<<<<< HEAD
                     method=SOV,
-                    key_type=KeyType.ED25519,
-=======
-                    method=DIDMethod.SOV,
                     key_type=ED25519,
->>>>>>> a4cbef1d
                 )
                 mock_did = mock_wallet_get_public_did.return_value
 
@@ -1898,13 +1866,8 @@
                 did=self.test_did,
                 verkey=self.test_verkey,
                 metadata=None,
-<<<<<<< HEAD
                 method=SOV,
-                key_type=KeyType.ED25519,
-=======
-                method=DIDMethod.SOV,
                 key_type=ED25519,
->>>>>>> a4cbef1d
             )
             async with ledger:
                 with self.assertRaises(LedgerError):
