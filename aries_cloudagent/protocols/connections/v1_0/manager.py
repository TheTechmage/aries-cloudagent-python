--- conflicted
+++ resolved
@@ -74,11 +74,8 @@
         alias: str = None,
         routing_keys: Sequence[str] = None,
         recipient_keys: Sequence[str] = None,
-<<<<<<< HEAD
         metadata: dict = None,
-=======
         mediation_id: str = None,
->>>>>>> 026e3961
     ) -> Tuple[ConnRecord, ConnectionInvitation]:
         """
         Generate new connection invitation.
