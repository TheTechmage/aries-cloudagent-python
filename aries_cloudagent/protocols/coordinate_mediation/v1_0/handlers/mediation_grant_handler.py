--- conflicted
+++ resolved
@@ -33,13 +33,7 @@
             await mgr.request_granted(record, context.message)
 
             # Multitenancy setup
-<<<<<<< HEAD
-            multitenant_mgr = context.profile.inject(
-                BaseMultitenantManager, required=False
-            )
-=======
-            multitenant_mgr = context.profile.inject_or(MultitenantManager)
->>>>>>> 1a4df0a0
+            multitenant_mgr = context.profile.inject_or(BaseMultitenantManager)
             wallet_id = context.profile.settings.get("wallet.id")
 
             if multitenant_mgr and wallet_id:
