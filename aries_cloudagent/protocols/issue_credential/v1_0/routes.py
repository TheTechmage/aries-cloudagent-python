"""Credential exchange admin routes."""

from aiohttp import web
from aiohttp_apispec import (
    docs,
    match_info_schema,
    querystring_schema,
    request_schema,
    response_schema,
)
from json.decoder import JSONDecodeError
from marshmallow import fields, validate

from ....connections.models.connection_record import ConnectionRecord
from ....issuer.base import IssuerError
from ....ledger.error import LedgerError
from ....messaging.credential_definitions.util import CRED_DEF_TAGS
from ....messaging.models.base import BaseModelError, OpenAPISchema
from ....messaging.valid import (
    INDY_CRED_DEF_ID,
    INDY_CRED_REV_ID,
    INDY_DID,
    INDY_REV_REG_ID,
    INDY_SCHEMA_ID,
    INDY_VERSION,
    NATURAL_NUM,
    UUIDFour,
    UUID4,
)
from ....storage.error import StorageError, StorageNotFoundError
from ....wallet.base import BaseWallet
from ....wallet.error import WalletError
from ....utils.outofband import serialize_outofband
from ....utils.tracing import trace_event, get_timer, AdminAPIMessageTracingSchema

from ...problem_report.v1_0 import internal_error
from ...problem_report.v1_0.message import ProblemReport

from .manager import CredentialManager, CredentialManagerError
from .message_types import SPEC_URI
from .messages.credential_proposal import CredentialProposal
from .messages.credential_offer import CredentialOfferSchema
from .messages.inner.credential_preview import (
    CredentialPreview,
    CredentialPreviewSchema,
)
from .models.credential_exchange import (
    V10CredentialExchange,
    V10CredentialExchangeSchema,
)


class V10CredentialExchangeListQueryStringSchema(OpenAPISchema):
    """Parameters and validators for credential exchange list query."""

    connection_id = fields.UUID(
        description="Connection identifier",
        required=False,
        example=UUIDFour.EXAMPLE,  # typically but not necessarily a UUID4
    )
    thread_id = fields.UUID(
        description="Thread identifier",
        required=False,
        example=UUIDFour.EXAMPLE,  # typically but not necessarily a UUID4
    )
    role = fields.Str(
        description="Role assigned in credential exchange",
        required=False,
        validate=validate.OneOf(
            [
                getattr(V10CredentialExchange, m)
                for m in vars(V10CredentialExchange)
                if m.startswith("ROLE_")
            ]
        ),
    )
    state = fields.Str(
        description="Credential exchange state",
        required=False,
        validate=validate.OneOf(
            [
                getattr(V10CredentialExchange, m)
                for m in vars(V10CredentialExchange)
                if m.startswith("STATE_")
            ]
        ),
    )


class V10CredentialExchangeListResultSchema(OpenAPISchema):
    """Result schema for Aries#0036 v1.0 credential exchange query."""

    results = fields.List(
        fields.Nested(V10CredentialExchangeSchema),
        description="Aries#0036 v1.0 credential exchange records",
    )


class V10CredentialStoreRequestSchema(OpenAPISchema):
    """Request schema for sending a credential store admin message."""

    credential_id = fields.Str(required=False)


class V10CredentialCreateSchema(AdminAPIMessageTracingSchema):
    """Base class for request schema for sending credential proposal admin message."""

    cred_def_id = fields.Str(
        description="Credential definition identifier",
        required=False,
        **INDY_CRED_DEF_ID,
    )
    schema_id = fields.Str(
        description="Schema identifier", required=False, **INDY_SCHEMA_ID
    )
    schema_issuer_did = fields.Str(
        description="Schema issuer DID", required=False, **INDY_DID
    )
    schema_name = fields.Str(
        description="Schema name", required=False, example="preferences"
    )
    schema_version = fields.Str(
        description="Schema version", required=False, **INDY_VERSION
    )
    issuer_did = fields.Str(
        description="Credential issuer DID", required=False, **INDY_DID
    )
    auto_remove = fields.Bool(
        description=(
            "Whether to remove the credential exchange record on completion "
            "(overrides --preserve-exchange-records configuration setting)"
        ),
        required=False,
    )
    comment = fields.Str(
        description="Human-readable comment", required=False, allow_none=True
    )
    trace = fields.Bool(
        description="Whether to trace event (default false)",
        required=False,
        example=False,
    )
    credential_proposal = fields.Nested(CredentialPreviewSchema, required=True)


class V10CredentialProposalRequestSchemaBase(AdminAPIMessageTracingSchema):
    """Base class for request schema for sending credential proposal admin message."""

    connection_id = fields.UUID(
        description="Connection identifier",
        required=True,
        example=UUIDFour.EXAMPLE,  # typically but not necessarily a UUID4
    )
    cred_def_id = fields.Str(
        description="Credential definition identifier",
        required=False,
        **INDY_CRED_DEF_ID,
    )
    schema_id = fields.Str(
        description="Schema identifier", required=False, **INDY_SCHEMA_ID
    )
    schema_issuer_did = fields.Str(
        description="Schema issuer DID", required=False, **INDY_DID
    )
    schema_name = fields.Str(
        description="Schema name", required=False, example="preferences"
    )
    schema_version = fields.Str(
        description="Schema version", required=False, **INDY_VERSION
    )
    issuer_did = fields.Str(
        description="Credential issuer DID", required=False, **INDY_DID
    )
    auto_remove = fields.Bool(
        description=(
            "Whether to remove the credential exchange record on completion "
            "(overrides --preserve-exchange-records configuration setting)"
        ),
        required=False,
    )
    comment = fields.Str(
        description="Human-readable comment", required=False, allow_none=True
    )
    trace = fields.Bool(
        description="Whether to trace event (default false)",
        required=False,
        example=False,
    )


class V10CredentialProposalRequestOptSchema(V10CredentialProposalRequestSchemaBase):
    """Request schema for sending credential proposal on optional proposal preview."""

    credential_proposal = fields.Nested(CredentialPreviewSchema, required=False)


class V10CredentialProposalRequestMandSchema(V10CredentialProposalRequestSchemaBase):
    """Request schema for sending credential proposal on mandatory proposal preview."""

    credential_proposal = fields.Nested(CredentialPreviewSchema, required=True)


class V10CredentialOfferRequestSchema(AdminAPIMessageTracingSchema):
    """Request schema for sending credential offer admin message."""

    connection_id = fields.UUID(
        description="Connection identifier",
        required=True,
        example=UUIDFour.EXAMPLE,  # typically but not necessarily a UUID4
    )
    cred_def_id = fields.Str(
        description="Credential definition identifier",
        required=True,
        **INDY_CRED_DEF_ID,
    )
    auto_issue = fields.Bool(
        description=(
            "Whether to respond automatically to credential requests, creating "
            "and issuing requested credentials"
        ),
        required=False,
    )
    auto_remove = fields.Bool(
        description=(
            "Whether to remove the credential exchange record on completion "
            "(overrides --preserve-exchange-records configuration setting)"
        ),
        required=False,
        default=True,
    )
    comment = fields.Str(
        description="Human-readable comment", required=False, allow_none=True
    )
    credential_preview = fields.Nested(CredentialPreviewSchema, required=True)
    trace = fields.Bool(
        description="Whether to trace event (default false)",
        required=False,
        example=False,
    )


class V10CredentialIssueRequestSchema(OpenAPISchema):
    """Request schema for sending credential issue admin message."""

    comment = fields.Str(
        description="Human-readable comment", required=False, allow_none=True
    )


class V10CredentialProblemReportRequestSchema(OpenAPISchema):
    """Request schema for sending problem report."""

    explain_ltxt = fields.Str(required=True)


class V10PublishRevocationsSchema(OpenAPISchema):
    """Request and result schema for revocation publication API call."""

    rrid2crid = fields.Dict(
        required=False,
        keys=fields.Str(example=INDY_REV_REG_ID["example"]),  # marshmallow 3.0 ignores
        values=fields.List(
            fields.Str(
                description="Credential revocation identifier", **INDY_CRED_REV_ID
            )
        ),
        description="Credential revocation ids by revocation registry id",
    )


class V10ClearPendingRevocationsRequestSchema(OpenAPISchema):
    """Request schema for clear pending revocations API call."""

    purge = fields.Dict(
        required=False,
        keys=fields.Str(example=INDY_REV_REG_ID["example"]),  # marshmallow 3.0 ignores
        values=fields.List(
            fields.Str(
                description="Credential revocation identifier", **INDY_CRED_REV_ID
            )
        ),
        description=(
            "Credential revocation ids by revocation registry id: omit for all, "
            "specify null or empty list for all pending per revocation registry"
        ),
    )


class RevokeQueryStringSchema(OpenAPISchema):
    """Parameters and validators for revocation request."""

    rev_reg_id = fields.Str(
        description="Revocation registry identifier",
        required=True,
        **INDY_REV_REG_ID,
    )
    cred_rev_id = fields.Int(
        description="Credential revocation identifier",
        required=True,
        **NATURAL_NUM,
    )
    publish = fields.Boolean(
        description=(
            "(True) publish revocation to ledger immediately, or "
            "(False) mark it pending (default value)"
        ),
        required=False,
    )


class CredIdMatchInfoSchema(OpenAPISchema):
    """Path parameters and validators for request taking credential id."""

    credential_id = fields.Str(
        description="Credential identifier", required=True, example=UUIDFour.EXAMPLE
    )


class CredExIdMatchInfoSchema(OpenAPISchema):
    """Path parameters and validators for request taking credential exchange id."""

    cred_ex_id = fields.Str(
        description="Credential exchange identifier", required=True, **UUID4
    )


@docs(tags=["issue-credential"], summary="Fetch all credential exchange records")
@querystring_schema(V10CredentialExchangeListQueryStringSchema)
@response_schema(V10CredentialExchangeListResultSchema(), 200)
async def credential_exchange_list(request: web.BaseRequest):
    """
    Request handler for searching connection records.

    Args:
        request: aiohttp request object

    Returns:
        The connection list response

    """
    context = request["context"]
    tag_filter = {}
    if "thread_id" in request.query and request.query["thread_id"] != "":
        tag_filter["thread_id"] = request.query["thread_id"]
    post_filter = {
        k: request.query[k]
        for k in ("connection_id", "role", "state")
        if request.query.get(k, "") != ""
    }

    try:
        records = await V10CredentialExchange.query(context, tag_filter, post_filter)
        results = [record.serialize() for record in records]
    except (StorageError, BaseModelError) as err:
        raise web.HTTPBadRequest(reason=err.roll_up) from err

    return web.json_response({"results": results})


@docs(tags=["issue-credential"], summary="Fetch a single credential exchange record")
@match_info_schema(CredExIdMatchInfoSchema())
@response_schema(V10CredentialExchangeSchema(), 200)
async def credential_exchange_retrieve(request: web.BaseRequest):
    """
    Request handler for fetching single connection record.

    Args:
        request: aiohttp request object

    Returns:
        The credential exchange record

    """
    context = request["context"]
    outbound_handler = request.app["outbound_message_router"]

    credential_exchange_id = request.match_info["cred_ex_id"]
    cred_ex_record = None
    try:
        cred_ex_record = await V10CredentialExchange.retrieve_by_id(
            context, credential_exchange_id
        )
        result = cred_ex_record.serialize()
    except StorageNotFoundError as err:
        raise web.HTTPNotFound(reason=err.roll_up) from err
    except (BaseModelError, StorageError) as err:
        await internal_error(err, web.HTTPBadRequest, cred_ex_record, outbound_handler)

    return web.json_response(result)


@docs(
    tags=["issue-credential"],
    summary="Send holder a credential, automating entire flow",
)
@request_schema(V10CredentialCreateSchema())
@response_schema(V10CredentialExchangeSchema(), 200)
async def credential_exchange_create(request: web.BaseRequest):
    """
    Request handler for creating a credential from attr values.

    The internal credential record will be created without the credential
    being sent to any connection. This can be used in conjunction with
    the `oob` protocols to bind messages to an out of band message.

    Args:
        request: aiohttp request object

    Returns:
        The credential exchange record

    """
    r_time = get_timer()

    context = request["context"]

    body = await request.json()

    comment = body.get("comment")
    preview_spec = body.get("credential_proposal")
    if not preview_spec:
        raise web.HTTPBadRequest(reason="credential_proposal must be provided")
    auto_remove = body.get("auto_remove")
    trace_msg = body.get("trace")

    try:
        preview = CredentialPreview.deserialize(preview_spec)

        credential_proposal = CredentialProposal(
            comment=comment,
            credential_proposal=preview,
            **{t: body.get(t) for t in CRED_DEF_TAGS if body.get(t)},
        )
        credential_proposal.assign_trace_decorator(
            context.settings,
            trace_msg,
        )

        trace_event(
            context.settings,
            credential_proposal,
            outcome="credential_exchange_create.START",
        )

        credential_manager = CredentialManager(context)

        (
            credential_exchange_record,
            credential_offer_message,
        ) = await credential_manager.prepare_send(
            None,
            credential_proposal=credential_proposal,
            auto_remove=auto_remove,
        )
    except (StorageError, BaseModelError) as err:
        raise web.HTTPBadRequest(reason=err.roll_up) from err

    trace_event(
        context.settings,
        credential_offer_message,
        outcome="credential_exchange_create.END",
        perf_counter=r_time,
    )

    return web.json_response(credential_exchange_record.serialize())


@docs(
    tags=["issue-credential"],
    summary="Send holder a credential, automating entire flow",
)
@request_schema(V10CredentialProposalRequestMandSchema())
@response_schema(V10CredentialExchangeSchema(), 200)
async def credential_exchange_send(request: web.BaseRequest):
    """
    Request handler for sending credential from issuer to holder from attr values.

    If both issuer and holder are configured for automatic responses, the operation
    ultimately results in credential issue; otherwise, the result waits on the first
    response not automated; the credential exchange record retains state regardless.

    Args:
        request: aiohttp request object

    Returns:
        The credential exchange record

    """
    r_time = get_timer()

    context = request["context"]
    outbound_handler = request.app["outbound_message_router"]

    body = await request.json()

    comment = body.get("comment")
    connection_id = body.get("connection_id")
    preview_spec = body.get("credential_proposal")
    if not preview_spec:
        raise web.HTTPBadRequest(reason="credential_proposal must be provided")
    auto_remove = body.get("auto_remove")
    trace_msg = body.get("trace")

    connection_record = None
    cred_ex_record = None
    try:
        preview = CredentialPreview.deserialize(preview_spec)
        connection_record = await ConnectionRecord.retrieve_by_id(
            context, connection_id
        )
        if not connection_record.is_ready:
            raise web.HTTPForbidden(reason=f"Connection {connection_id} not ready")

        credential_proposal = CredentialProposal(
            comment=comment,
            credential_proposal=preview,
            **{t: body.get(t) for t in CRED_DEF_TAGS if body.get(t)},
        )
        credential_proposal.assign_trace_decorator(
            context.settings,
            trace_msg,
        )

        trace_event(
            context.settings,
            credential_proposal,
            outcome="credential_exchange_send.START",
        )

        credential_manager = CredentialManager(context)
        (
            cred_ex_record,
            credential_offer_message,
        ) = await credential_manager.prepare_send(
            connection_id,
            credential_proposal=credential_proposal,
            auto_remove=auto_remove,
        )
        result = cred_ex_record.serialize()
    except (StorageError, BaseModelError, CredentialManagerError) as err:
        await internal_error(
            err,
            web.HTTPBadRequest,
            cred_ex_record or connection_record,
            outbound_handler,
        )

    await outbound_handler(
        credential_offer_message, connection_id=cred_ex_record.connection_id
    )

    trace_event(
        context.settings,
        credential_offer_message,
        outcome="credential_exchange_send.END",
        perf_counter=r_time,
    )

    return web.json_response(result)


@docs(tags=["issue-credential"], summary="Send issuer a credential proposal")
@request_schema(V10CredentialProposalRequestOptSchema())
@response_schema(V10CredentialExchangeSchema(), 200)
async def credential_exchange_send_proposal(request: web.BaseRequest):
    """
    Request handler for sending credential proposal.

    Args:
        request: aiohttp request object

    Returns:
        The credential exchange record

    """
    r_time = get_timer()

    context = request["context"]
    outbound_handler = request.app["outbound_message_router"]

    body = await request.json()

    connection_id = body.get("connection_id")
    comment = body.get("comment")
    preview_spec = body.get("credential_proposal")
    auto_remove = body.get("auto_remove")
    trace_msg = body.get("trace")

    connection_record = None
    cred_ex_record = None
    try:
        preview = CredentialPreview.deserialize(preview_spec) if preview_spec else None
        connection_record = await ConnectionRecord.retrieve_by_id(
            context, connection_id
        )
        if not connection_record.is_ready:
            raise web.HTTPForbidden(reason=f"Connection {connection_id} not ready")

        credential_manager = CredentialManager(context)
        cred_ex_record = await credential_manager.create_proposal(
            connection_id,
            comment=comment,
            credential_preview=preview,
            auto_remove=auto_remove,
            trace=trace_msg,
            **{t: body.get(t) for t in CRED_DEF_TAGS if body.get(t)},
        )

        credential_proposal = CredentialProposal.deserialize(
            cred_ex_record.credential_proposal_dict
        )
        result = cred_ex_record.serialize()
    except (BaseModelError, StorageError) as err:
        await internal_error(
            err,
            web.HTTPBadRequest,
            cred_ex_record or connection_record,
            outbound_handler,
        )

    await outbound_handler(
        credential_proposal,
        connection_id=connection_id,
    )

    trace_event(
        context.settings,
        credential_proposal,
        outcome="credential_exchange_send_proposal.END",
        perf_counter=r_time,
    )

    return web.json_response(result)


async def _create_free_offer(
    context,
    cred_def_id: str,
    connection_id: str = None,
    auto_issue: bool = False,
    auto_remove: bool = False,
    preview_spec: dict = None,
    comment: str = None,
    trace_msg: bool = None,
):
    """Create a credential offer and related exchange record."""

    credential_preview = CredentialPreview.deserialize(preview_spec)
    credential_proposal = CredentialProposal(
        comment=comment,
        credential_proposal=credential_preview,
        cred_def_id=cred_def_id,
    )
    credential_proposal.assign_trace_decorator(
        context.settings,
        trace_msg,
    )
    credential_proposal_dict = credential_proposal.serialize()

    cred_ex_record = V10CredentialExchange(
        connection_id=connection_id,
        initiator=V10CredentialExchange.INITIATOR_SELF,
        credential_definition_id=cred_def_id,
        credential_proposal_dict=credential_proposal_dict,
        auto_issue=auto_issue,
        auto_remove=auto_remove,
        trace=trace_msg,
    )

    credential_manager = CredentialManager(context)

    (
        cred_ex_record,
        credential_offer_message,
    ) = await credential_manager.create_offer(cred_ex_record, comment=comment)

    return (cred_ex_record, credential_offer_message)


@docs(
    tags=["issue-credential"],
    summary="Create a credential offer, independent of any proposal",
)
@request_schema(V10CredentialOfferRequestSchema())
@response_schema(CredentialOfferSchema(), 200)
async def credential_exchange_create_free_offer(request: web.BaseRequest):
    """
    Request handler for creating free credential offer.

    Unlike with `send-offer`, this credential exchange is not tied to a specific
    connection. It must be dispatched out-of-band by the controller.

    Args:
        request: aiohttp request object

    Returns:
        The credential exchange record

    """
    r_time = get_timer()

    context = request["context"]
    outbound_handler = request.app["outbound_message_router"]

    body = await request.json()

    cred_def_id = body.get("cred_def_id")
    if not cred_def_id:
        raise web.HTTPBadRequest(reason="cred_def_id is required")

    auto_issue = body.get(
        "auto_issue", context.settings.get("debug.auto_respond_credential_request")
    )
    auto_remove = body.get("auto_remove")
    comment = body.get("comment")
    preview_spec = body.get("credential_preview")
    if not preview_spec:
        raise web.HTTPBadRequest(reason=("Missing credential_preview"))

    connection_id = body.get("connection_id")
    trace_msg = body.get("trace")

    wallet: BaseWallet = await context.inject(BaseWallet)
    if connection_id:
        try:
            connection_record = await ConnectionRecord.retrieve_by_id(
                context, connection_id
            )
            conn_did = await wallet.get_local_did(connection_record.my_did)
        except (WalletError, StorageError) as err:
            raise web.HTTPBadRequest(reason=err.roll_up) from err
    else:
        conn_did = await wallet.get_public_did()
        if not conn_did:
            raise web.HTTPBadRequest(reason=f"Wallet '{wallet.name}' has no public DID")
        connection_id = None

    did_info = await wallet.get_public_did()
    endpoint = did_info.metadata.get(
        "endpoint", context.settings.get("default_endpoint")
    )
    if not endpoint:
        raise web.HTTPBadRequest(reason="An endpoint for the public DID is required")

    cred_ex_record = None
    try:
        (cred_ex_record, credential_offer_message,) = await _create_free_offer(
            context,
            cred_def_id,
            connection_id,
            auto_issue,
            auto_remove,
            preview_spec,
            comment,
            trace_msg,
        )

        trace_event(
            context.settings,
            credential_offer_message,
            outcome="credential_exchange_create_free_offer.END",
            perf_counter=r_time,
        )

        oob_url = serialize_outofband(credential_offer_message, conn_did, endpoint)
        result = cred_ex_record.serialize()
    except (BaseModelError, CredentialManagerError, LedgerError) as err:
        await internal_error(
            err,
            web.HTTPBadRequest,
            cred_ex_record or connection_record,
            outbound_handler,
        )

    response = {"record": result, "oob_url": oob_url}
    return web.json_response(response)


@docs(
    tags=["issue-credential"],
    summary="Send holder a credential offer, independent of any proposal",
)
@request_schema(V10CredentialOfferRequestSchema())
@response_schema(V10CredentialExchangeSchema(), 200)
async def credential_exchange_send_free_offer(request: web.BaseRequest):
    """
    Request handler for sending free credential offer.

    An issuer initiates a such a credential offer, free from any
    holder-initiated corresponding credential proposal with preview.

    Args:
        request: aiohttp request object

    Returns:
        The credential exchange record

    """
    r_time = get_timer()

    context = request["context"]
    outbound_handler = request.app["outbound_message_router"]

    body = await request.json()

    connection_id = body.get("connection_id")
    cred_def_id = body.get("cred_def_id")
    if not cred_def_id:
        raise web.HTTPBadRequest(reason="cred_def_id is required")

    auto_issue = body.get(
        "auto_issue", context.settings.get("debug.auto_respond_credential_request")
    )

    auto_remove = body.get("auto_remove")
    comment = body.get("comment")
    preview_spec = body.get("credential_preview")
    if not preview_spec:
        raise web.HTTPBadRequest(reason=("Missing credential_preview"))
    trace_msg = body.get("trace")

    cred_ex_record = None
    connection_record = None
    try:
        connection_record = await ConnectionRecord.retrieve_by_id(
            context, connection_id
        )
        if not connection_record.is_ready:
            raise web.HTTPForbidden(reason=f"Connection {connection_id} not ready")

        (cred_ex_record, credential_offer_message,) = await _create_free_offer(
            context,
            cred_def_id,
            connection_id,
            auto_issue,
            auto_remove,
            preview_spec,
            comment,
            trace_msg,
        )
        result = cred_ex_record.serialize()
    except (
        StorageNotFoundError,
        BaseModelError,
        CredentialManagerError,
        LedgerError,
    ) as err:
        await internal_error(
            err,
            web.HTTPBadRequest,
            cred_ex_record or connection_record,
            outbound_handler,
        )

    await outbound_handler(credential_offer_message, connection_id=connection_id)

    trace_event(
        context.settings,
        credential_offer_message,
        outcome="credential_exchange_send_free_offer.END",
        perf_counter=r_time,
    )

    return web.json_response(result)


@docs(
    tags=["issue-credential"],
    summary="Send holder a credential offer in reference to a proposal with preview",
)
@match_info_schema(CredExIdMatchInfoSchema())
@response_schema(V10CredentialExchangeSchema(), 200)
async def credential_exchange_send_bound_offer(request: web.BaseRequest):
    """
    Request handler for sending bound credential offer.

    A holder initiates this sequence with a credential proposal; this message
    responds with an offer bound to the proposal.

    Args:
        request: aiohttp request object

    Returns:
        The credential exchange record

    """
    r_time = get_timer()

    context = request["context"]
    outbound_handler = request.app["outbound_message_router"]

    credential_exchange_id = request.match_info["cred_ex_id"]
    try:
        cred_ex_record = await V10CredentialExchange.retrieve_by_id(
            context, credential_exchange_id
        )
    except StorageNotFoundError as err:
        raise web.HTTPNotFound(reason=err.roll_up) from err

    connection_record = None
    connection_id = cred_ex_record.connection_id
    try:
        if cred_ex_record.state != (
            V10CredentialExchange.STATE_PROPOSAL_RECEIVED
        ):  # check state here: manager call creates free offers too
            raise CredentialManagerError(
                f"Credential exchange {cred_ex_record.credential_exchange_id} "
                f"in {cred_ex_record.state} state "
                f"(must be {V10CredentialExchange.STATE_PROPOSAL_RECEIVED})"
            )

        connection_record = await ConnectionRecord.retrieve_by_id(
            context, connection_id
        )
        if not connection_record.is_ready:
            raise web.HTTPForbidden(reason=f"Connection {connection_id} not ready")

        credential_manager = CredentialManager(context)
        (
            cred_ex_record,
            credential_offer_message,
        ) = await credential_manager.create_offer(cred_ex_record, comment=None)

        result = cred_ex_record.serialize()
    except (StorageError, BaseModelError, CredentialManagerError, LedgerError) as err:
        await internal_error(
            err,
            web.HTTPBadRequest,
            cred_ex_record or connection_record,
            outbound_handler,
        )

    await outbound_handler(credential_offer_message, connection_id=connection_id)

    trace_event(
        context.settings,
        credential_offer_message,
        outcome="credential_exchange_send_bound_offer.END",
        perf_counter=r_time,
    )

    return web.json_response(result)


@docs(tags=["issue-credential"], summary="Send issuer a credential request")
@match_info_schema(CredExIdMatchInfoSchema())
@response_schema(V10CredentialExchangeSchema(), 200)
async def credential_exchange_send_request(request: web.BaseRequest):
    """
    Request handler for sending credential request.

    Args:
        request: aiohttp request object

    Returns:
        The credential exchange record

    """
    r_time = get_timer()

    context = request["context"]
    outbound_handler = request.app["outbound_message_router"]

    credential_exchange_id = request.match_info["cred_ex_id"]
    try:
        cred_ex_record = await V10CredentialExchange.retrieve_by_id(
            context, credential_exchange_id
        )
    except StorageNotFoundError as err:
        raise web.HTTPNotFound(reason=err.roll_up) from err
    connection_id = cred_ex_record.connection_id

    connection_record = None
    try:
        connection_record = await ConnectionRecord.retrieve_by_id(
            context, connection_id
        )
        if not connection_record.is_ready:
            raise web.HTTPForbidden(reason=f"Connection {connection_id} not ready")

        credential_manager = CredentialManager(context)
        (
            cred_ex_record,
            credential_request_message,
        ) = await credential_manager.create_request(
            cred_ex_record, connection_record.my_did
        )

        result = cred_ex_record.serialize()
    except (StorageError, CredentialManagerError, BaseModelError) as err:
        await internal_error(
            err,
            web.HTTPBadRequest,
            cred_ex_record or connection_record,
            outbound_handler,
        )

    await outbound_handler(credential_request_message, connection_id=connection_id)

    trace_event(
        context.settings,
        credential_request_message,
        outcome="credential_exchange_send_request.END",
        perf_counter=r_time,
    )

    return web.json_response(result)


@docs(tags=["issue-credential"], summary="Send holder a credential")
@match_info_schema(CredExIdMatchInfoSchema())
@request_schema(V10CredentialIssueRequestSchema())
@response_schema(V10CredentialExchangeSchema(), 200)
async def credential_exchange_issue(request: web.BaseRequest):
    """
    Request handler for sending credential.

    Args:
        request: aiohttp request object

    Returns:
        The credential exchange record

    """
    r_time = get_timer()

    context = request["context"]
    outbound_handler = request.app["outbound_message_router"]

    body = await request.json()
    comment = body.get("comment")

    credential_exchange_id = request.match_info["cred_ex_id"]
    try:
        cred_ex_record = await V10CredentialExchange.retrieve_by_id(
            context, credential_exchange_id
        )
    except StorageNotFoundError as err:
        raise web.HTTPNotFound(reason=err.roll_up) from err
    connection_id = cred_ex_record.connection_id

    connection_record = None
    try:
        connection_record = await ConnectionRecord.retrieve_by_id(
            context, connection_id
        )
        if not connection_record.is_ready:
            raise web.HTTPForbidden(reason=f"Connection {connection_id} not ready")

        credential_manager = CredentialManager(context)
        (
            cred_ex_record,
            credential_issue_message,
        ) = await credential_manager.issue_credential(cred_ex_record, comment=comment)

        result = cred_ex_record.serialize()
    except (BaseModelError, CredentialManagerError, IssuerError, StorageError) as err:
        await internal_error(
            err,
            web.HTTPBadRequest,
            cred_ex_record or connection_record,
            outbound_handler,
        )

    await outbound_handler(credential_issue_message, connection_id=connection_id)

    trace_event(
        context.settings,
        credential_issue_message,
        outcome="credential_exchange_issue.END",
        perf_counter=r_time,
    )

    return web.json_response(result)


@docs(tags=["issue-credential"], summary="Store a received credential")
@match_info_schema(CredExIdMatchInfoSchema())
@request_schema(V10CredentialStoreRequestSchema())
@response_schema(V10CredentialExchangeSchema(), 200)
async def credential_exchange_store(request: web.BaseRequest):
    """
    Request handler for storing credential.

    Args:
        request: aiohttp request object

    Returns:
        The credential exchange record

    """
    r_time = get_timer()

    context = request["context"]
    outbound_handler = request.app["outbound_message_router"]

    try:
        body = await request.json() or {}
        credential_id = body.get("credential_id")
    except JSONDecodeError:
        credential_id = None

    credential_exchange_id = request.match_info["cred_ex_id"]
    try:
        cred_ex_record = await V10CredentialExchange.retrieve_by_id(
            context, credential_exchange_id
        )
    except StorageNotFoundError as err:
        raise web.HTTPNotFound(reason=err.roll_up) from err

    connection_record = None
    connection_id = cred_ex_record.connection_id
    try:
        connection_record = await ConnectionRecord.retrieve_by_id(
            context, connection_id
        )
        if not connection_record.is_ready:
            raise web.HTTPForbidden(reason=f"Connection {connection_id} not ready")

        credential_manager = CredentialManager(context)
        (
            cred_ex_record,
            credential_stored_message,
        ) = await credential_manager.store_credential(cred_ex_record, credential_id)

        result = cred_ex_record.serialize()
    except (StorageError, CredentialManagerError, BaseModelError) as err:
        await internal_error(
            err,
            web.HTTPBadRequest,
            cred_ex_record or connection_record,
            outbound_handler,
        )

    await outbound_handler(credential_stored_message, connection_id=connection_id)

    trace_event(
        context.settings,
        credential_stored_message,
        outcome="credential_exchange_store.END",
        perf_counter=r_time,
    )

    return web.json_response(result)


@docs(
<<<<<<< HEAD
    tags=["issue-credential"],
    summary="Revoke an issued credential",
)
@querystring_schema(RevokeQueryStringSchema())
async def credential_exchange_revoke(request: web.BaseRequest):
    """
    Request handler for storing a credential request.

    Args:
        request: aiohttp request object

    Returns:
        The credential request details.

    """
    context = request["context"]

    rev_reg_id = request.query.get("rev_reg_id")
    cred_rev_id = request.query.get("cred_rev_id")  # numeric str here, which indy wants
    publish = bool(json.loads(request.query.get("publish", json.dumps(False))))

    credential_manager = CredentialManager(context)
    try:
        await credential_manager.revoke_credential(rev_reg_id, cred_rev_id, publish)
    except (
        CredentialManagerError,
        RevocationError,
        StorageError,
        IssuerError,
        LedgerError,
    ) as err:
        raise web.HTTPBadRequest(reason=err.roll_up) from err

    return web.json_response({})


@docs(tags=["issue-credential"], summary="Publish pending revocations to ledger")
@request_schema(V10PublishRevocationsSchema())
@response_schema(V10PublishRevocationsSchema(), 200)
async def credential_exchange_publish_revocations(request: web.BaseRequest):
    """
    Request handler for publishing pending revocations to the ledger.

    Args:
        request: aiohttp request object

    Returns:
        Credential revocation ids published as revoked by revocation registry id.

    """
    context = request["context"]
    body = await request.json()
    rrid2crid = body.get("rrid2crid")

    credential_manager = CredentialManager(context)

    try:
        results = await credential_manager.publish_pending_revocations(rrid2crid)
    except (RevocationError, StorageError, IssuerError, LedgerError) as err:
        raise web.HTTPBadRequest(reason=err.roll_up) from err
    return web.json_response({"rrid2crid": results})


@docs(tags=["issue-credential"], summary="Clear pending revocations")
@request_schema(V10ClearPendingRevocationsRequestSchema())
@response_schema(V10PublishRevocationsSchema(), 200)
async def credential_exchange_clear_pending_revocations(request: web.BaseRequest):
    """
    Request handler for clearing pending revocations.

    Args:
        request: aiohttp request object

    Returns:
        Credential revocation ids still pending revocation by revocation registry id.

    """
    context = request["context"]
    body = await request.json()
    purge = body.get("purge")

    credential_manager = CredentialManager(context)

    try:
        results = await credential_manager.clear_pending_revocations(purge)
    except StorageError as err:
        raise web.HTTPBadRequest(reason=err.roll_up) from err
    return web.json_response({"rrid2crid": results})


@docs(
=======
>>>>>>> 278c8ce0
    tags=["issue-credential"], summary="Remove an existing credential exchange record"
)
@match_info_schema(CredExIdMatchInfoSchema())
async def credential_exchange_remove(request: web.BaseRequest):
    """
    Request handler for removing a credential exchange record.

    Args:
        request: aiohttp request object

    """
    context = request["context"]
    outbound_handler = request.app["outbound_message_router"]

    credential_exchange_id = request.match_info["cred_ex_id"]
    cred_ex_record = None
    try:
        cred_ex_record = await V10CredentialExchange.retrieve_by_id(
            context, credential_exchange_id
        )
        await cred_ex_record.delete_record(context)
    except StorageNotFoundError as err:
        await internal_error(err, web.HTTPNotFound, cred_ex_record, outbound_handler)
    except StorageError as err:
        await internal_error(err, web.HTTPBadRequest, cred_ex_record, outbound_handler)

    return web.json_response({})


@docs(
    tags=["issue-credential"], summary="Send a problem report for credential exchange"
)
@match_info_schema(CredExIdMatchInfoSchema())
@request_schema(V10CredentialProblemReportRequestSchema())
async def credential_exchange_problem_report(request: web.BaseRequest):
    """
    Request handler for sending problem report.

    Args:
        request: aiohttp request object

    """
    r_time = get_timer()

    context = request["context"]
    outbound_handler = request.app["outbound_message_router"]

    credential_exchange_id = request.match_info["cred_ex_id"]
    body = await request.json()

    try:
        cred_ex_record = await V10CredentialExchange.retrieve_by_id(
            context, credential_exchange_id
        )
    except StorageNotFoundError as err:
        raise web.HTTPNotFound(reason=err.roll_up) from err

    error_result = ProblemReport(explain_ltxt=body["explain_ltxt"])
    error_result.assign_thread_id(cred_ex_record.thread_id)

    await outbound_handler(error_result, connection_id=cred_ex_record.connection_id)

    trace_event(
        context.settings,
        error_result,
        outcome="credential_exchange_problem_report.END",
        perf_counter=r_time,
    )

    return web.json_response({})


async def register(app: web.Application):
    """Register routes."""

    app.add_routes(
        [
            web.get(
                "/issue-credential/records", credential_exchange_list, allow_head=False
            ),
            web.get(
                "/issue-credential/records/{cred_ex_id}",
                credential_exchange_retrieve,
                allow_head=False,
            ),
            web.post("/issue-credential/create", credential_exchange_create),
            web.post("/issue-credential/send", credential_exchange_send),
            web.post(
                "/issue-credential/send-proposal", credential_exchange_send_proposal
            ),
            web.post(
                "/issue-credential/send-offer", credential_exchange_send_free_offer
            ),
            web.post(
                "/issue-credential/records/{cred_ex_id}/send-offer",
                credential_exchange_send_bound_offer,
            ),
            web.post(
                "/issue-credential/records/{cred_ex_id}/send-request",
                credential_exchange_send_request,
            ),
            web.post(
                "/issue-credential/records/{cred_ex_id}/issue",
                credential_exchange_issue,
            ),
            web.post(
                "/issue-credential/records/{cred_ex_id}/store",
                credential_exchange_store,
            ),
            web.post(
                "/issue-credential/records/{cred_ex_id}/problem-report",
                credential_exchange_problem_report,
            ),
            web.delete(
                "/issue-credential/records/{cred_ex_id}",
                credential_exchange_remove,
            ),
        ]
    )


def post_process_routes(app: web.Application):
    """Amend swagger API."""

    # Add top-level tags description
    if "tags" not in app._state["swagger_dict"]:
        app._state["swagger_dict"]["tags"] = []
    app._state["swagger_dict"]["tags"].append(
        {
            "name": "issue-credential",
            "description": "Credential issue, revocation",
            "externalDocs": {"description": "Specification", "url": SPEC_URI},
        }
    )<|MERGE_RESOLUTION|>--- conflicted
+++ resolved
@@ -1145,7 +1145,6 @@
 
 
 @docs(
-<<<<<<< HEAD
     tags=["issue-credential"],
     summary="Revoke an issued credential",
 )
@@ -1237,8 +1236,6 @@
 
 
 @docs(
-=======
->>>>>>> 278c8ce0
     tags=["issue-credential"], summary="Remove an existing credential exchange record"
 )
 @match_info_schema(CredExIdMatchInfoSchema())
