"""Classes to manage connections."""

import logging

from ....connections.models.conn_record import ConnRecord
from ....config.injection_context import InjectionContext
from ....core.error import BaseError
from ....ledger.base import BaseLedger
from ....wallet.util import did_key_to_naked, naked_to_did_key

from ...didexchange.v1_0.manager import Conn23Manager
from ...didcomm_prefix import DIDCommPrefix
from ...issue_credential.v1_0.models.credential_exchange import V10CredentialExchange
from ...present_proof.v1_0.models.presentation_exchange import V10PresentationExchange

from .models.invitation import InvitationRecord
from .messages.invitation import InvitationMessage
from .messages.service import Service as ServiceMessage

HS_PROTO_CONN_INVI = "didexchange/1.0/invitation"


class OutOfBandManagerError(BaseError):
    """Out of band error."""


class OutOfBandManagerNotImplementedError(BaseError):
    """Out of band error for unimplemented functionality."""


class OutOfBandManager:
    """Class for managing out of band messages."""

    def __init__(self, context: InjectionContext):
        """
        Initialize a OutOfBandManager.

        Args:
            context: The context for this out of band manager
        """
        self._context = context
        self._logger = logging.getLogger(__name__)

    @property
    def context(self) -> InjectionContext:
        """
        Accessor for the current injection context.

        Returns:
            The injection context for this connection manager

        """
        return self._context

    async def create_invitation(
        self,
        my_label: str = None,
        my_endpoint: str = None,
        use_public_did: bool = False,
        include_handshake: bool = False,
        multi_use: bool = False,
        attachments: list = None,
    ) -> InvitationRecord:
        """
        Generate new out of band invitation.

        This interaction represents an out-of-band communication channel. The resulting
        message is expected to be used to bootstrap the secure peer-to-peer
        communication channel.

        Args:
            my_label: label for this connection
            my_endpoint: endpoint where other party can reach me
            public: set to create an invitation from the public DID
            multi_use: set to True to create an invitation for multiple use
            attachments: list of dicts in the form of
                {"id": "jh5k23j5gh2123", "type": "credential-offer"}

        Returns:
            Invitation record

        """

        connection_mgr = Conn23Manager(self.context)
        (connection, connection_invitation) = await connection_mgr.create_invitation(
            my_label=my_label,
            my_endpoint=my_endpoint,
            auto_accept=True,
            public=use_public_did,
            multi_use=multi_use,
        )
        # wallet: BaseWallet = await self.context.inject(BaseWallet)

        if not my_label:
            my_label = self.context.settings.get("default_label")
        # if not my_endpoint:
        #     my_endpoint = self.context.settings.get("default_endpoint")

        message_attachments = []
        if attachments:
            for attachment in attachments:
                attachment_type = attachment.get("type")
                if attachment_type == "credential-offer":
                    instance_id = attachment["id"]
                    model = await V10CredentialExchange.retrieve_by_id(
                        self.context, instance_id
                    )
                    # Wrap as attachment decorators
                    message_attachments.append(
                        InvitationMessage.wrap_message(model.credential_offer_dict)
                    )
                elif attachment_type == "present-proof":
                    instance_id = attachment["id"]
                    model = await V10PresentationExchange.retrieve_by_id(
                        self.context, instance_id
                    )
                    # Wrap as attachment decorators
                    message_attachments.append(
                        InvitationMessage.wrap_message(model.presentation_request_dict)
                    )
                else:
                    raise OutOfBandManagerError(
                        f"Unknown attachment type: {attachment_type}"
                    )

        """  # did-exchange manager does this now
        # We plug into existing connection structure during migration phase
        if use_public_did:
            # service = (await wallet.get_public_did()).did
            service = connection_invitation.did
        else:
            # connection_key = await wallet.create_signing_key()
            # service = ServiceMessage(
            #     id="#inline",
            #     type="did-communication",
            #     recipient_keys=[connection_key.verkey],
            #     routing_keys=[],
            #     service_endpoint=my_endpoint,
            # )
            service = ServiceMessage(
                _id="#inline",
                _type="did-communication",
                recipient_keys=[
                    naked_to_did_key(key)
                    for key in connection_invitation.recipient_keys or []
                ],
                routing_keys=[
                    naked_to_did_key(key)
                    for key in connection_invitation.routing_keys or []
                ],
                service_endpoint=connection_invitation.endpoint,
            ).validate()

        handshake_protocols = []
        if include_handshake:
            # handshake_protocols.append("https://didcomm.org/connections/1.0")
            # handshake_protocols.append("https://didcomm.org/didexchange/1.0")
            handshake_protocols.extend(
                pfx.qualify(HS_PROTO_CONN_INVI) for pfx in DIDCommPrefix
            )
        """

        invitation_message = InvitationMessage(
            label=my_label,
            service=[service],
            request_attach=message_attachments,
            handshake_protocols=handshake_protocols,
        ).validate()

        # Create record
        invitation_record = InvitationRecord(
            state=InvitationRecord.STATE_INITIAL,
            invitation=invitation_message.serialize(),
        )

        await invitation_record.save(self.context, reason="Created new invitation")

        return invitation_record

<<<<<<< HEAD
    async def receive_invitation(self, invitation: InvitationMessage) -> Conn23Record:
=======
    async def receive_invitation(self, invitation: InvitationMessage) -> ConnRecord:
>>>>>>> d09f6085
        """Receive an out of band invitation message."""

        ledger: BaseLedger = await self.context.inject(BaseLedger)

        # New message format
        invitation_message = InvitationMessage.deserialize(invitation)

        """ # TODO Remove this
        # Convert to old format and pass to relevant manager
        # The following logic adheres to Aries RFC 0496
        """

        # There must be exactly 1 service entry
        if (
            len(invitation_message.service_blocks)
            + len(invitation_message.service_dids)
            != 1
        ):
            raise OutOfBandManagerError("service array must have exactly one element")

        # Get the single service item
        if invitation_message.service_blocks:
            service = invitation_message.service_blocks[0]

        else:
            # If it's in the did format, we need to convert to a full service block
            service_did = invitation_message.service_dids[0]
            async with ledger:
                verkey = await ledger.get_key_for_did(service_did)
                did_key = naked_to_did_key(verkey)
                endpoint = await ledger.get_endpoint_for_did(service_did)
            service = ServiceMessage.deserialize(
                {
                    "id": "#inline",
                    "type": "did-communication",
                    "recipientKeys": [did_key],
                    "routingKeys": [],
                    "serviceEndpoint": endpoint,
                }
            )

        unq_handshake_protos = {
            DIDCommPrefix.unqualify(proto)
            for proto in invitation_message.handshake_protocols
        }
        # If we are dealing with an invitation
        if unq_handshake_protos == {HS_PROTO_CONN_INVI}:
            if len(invitation_message.request_attach) != 0:
                raise OutOfBandManagerError(
                    "request block must be empty for invitation message type."
                )

            # Transform back to 'naked' verkey
            service.recipient_keys = [
                did_key_to_naked(key) for key in service.recipient_keys or []
            ]
            service.routing_keys = [
                did_key_to_naked(key) for key in service.routing_keys
            ] or []

            """  # did-exchange manager uses new format now
            # Convert to the old message format
            connection_invitation = ConnectionInvitation.deserialize(
                {
                    "@id": invitation_message._id,
                    "@type": DIDCommPrefix.qualify_current(HS_PROTO_CONN_INVI),
                    "label": invitation_message.label,
                    "recipientKeys": service.recipient_keys,
                    "serviceEndpoint": service.service_endpoint,
                    "routingKeys": service.routing_keys,
                }
            )
            """

            connection_mgr = Conn23Manager(self.context)
            connection = await connection_mgr.receive_invitation(
                invitation, auto_accept=True
            )

        elif len(
            invitation_message.request_attach
        ) == 1 and invitation_message.request_attach[0].data.json["@type"] in [
            pfx.qualify("present-proof/1.0/request-presentation")
            for pfx in DIDCommPrefix
        ]:
            raise OutOfBandManagerNotImplementedError(
                f"{invitation_message.request_attach[0].data.json['@type']} "
                "request type not implemented."
            )
        else:
            raise OutOfBandManagerError("Invalid request type")

        return connection<|MERGE_RESOLUTION|>--- conflicted
+++ resolved
@@ -8,7 +8,7 @@
 from ....ledger.base import BaseLedger
 from ....wallet.util import did_key_to_naked, naked_to_did_key
 
-from ...didexchange.v1_0.manager import Conn23Manager
+from ...didexchange.v1_0.manager import DIDXManager
 from ...didcomm_prefix import DIDCommPrefix
 from ...issue_credential.v1_0.models.credential_exchange import V10CredentialExchange
 from ...present_proof.v1_0.models.presentation_exchange import V10PresentationExchange
@@ -81,8 +81,8 @@
 
         """
 
-        connection_mgr = Conn23Manager(self.context)
-        (connection, connection_invitation) = await connection_mgr.create_invitation(
+        didx_mgr = DIDXManager(self.context)
+        (conn_rec, connection_invitation) = await didx_mgr.create_invitation(
             my_label=my_label,
             my_endpoint=my_endpoint,
             auto_accept=True,
@@ -177,11 +177,7 @@
 
         return invitation_record
 
-<<<<<<< HEAD
-    async def receive_invitation(self, invitation: InvitationMessage) -> Conn23Record:
-=======
     async def receive_invitation(self, invitation: InvitationMessage) -> ConnRecord:
->>>>>>> d09f6085
         """Receive an out of band invitation message."""
 
         ledger: BaseLedger = await self.context.inject(BaseLedger)
@@ -256,10 +252,8 @@
             )
             """
 
-            connection_mgr = Conn23Manager(self.context)
-            connection = await connection_mgr.receive_invitation(
-                invitation, auto_accept=True
-            )
+            didx_mgr = DIDXManager(self.context)
+            conn_rec = await didx_mgr.receive_invitation(invitation, auto_accept=True)
 
         elif len(
             invitation_message.request_attach
@@ -274,4 +268,4 @@
         else:
             raise OutOfBandManagerError("Invalid request type")
 
-        return connection+        return conn_rec