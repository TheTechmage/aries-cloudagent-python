--- conflicted
+++ resolved
@@ -380,13 +380,8 @@
                 TestConfig.test_did,
                 TestConfig.test_verkey,
                 None,
-<<<<<<< HEAD
                 method=SOV,
-                key_type=KeyType.ED25519,
-=======
-                method=DIDMethod.SOV,
                 key_type=ED25519,
->>>>>>> a4cbef1d
             )
             invi_rec = await self.manager.create_invitation(
                 my_endpoint=TestConfig.test_endpoint,
@@ -445,13 +440,8 @@
                 self.test_did,
                 self.test_verkey,
                 None,
-<<<<<<< HEAD
                 method=SOV,
-                key_type=KeyType.ED25519,
-=======
-                method=DIDMethod.SOV,
                 key_type=ED25519,
->>>>>>> a4cbef1d
             )
             await self.manager.create_invitation(
                 hs_protos=[HSProto.RFC23],
@@ -525,13 +515,8 @@
                 TestConfig.test_did,
                 TestConfig.test_verkey,
                 None,
-<<<<<<< HEAD
                 method=SOV,
-                key_type=KeyType.ED25519,
-=======
-                method=DIDMethod.SOV,
                 key_type=ED25519,
->>>>>>> a4cbef1d
             )
             mock_retrieve_cxid.return_value = async_mock.MagicMock(
                 credential_offer_dict=self.CRED_OFFER_V1
@@ -564,13 +549,8 @@
                 TestConfig.test_did,
                 TestConfig.test_verkey,
                 None,
-<<<<<<< HEAD
                 method=SOV,
-                key_type=KeyType.ED25519,
-=======
-                method=DIDMethod.SOV,
                 key_type=ED25519,
->>>>>>> a4cbef1d
             )
             mock_retrieve_cxid.return_value = async_mock.MagicMock(
                 credential_offer_dict=self.CRED_OFFER_V1
@@ -607,13 +587,8 @@
                 TestConfig.test_did,
                 TestConfig.test_verkey,
                 None,
-<<<<<<< HEAD
                 method=SOV,
-                key_type=KeyType.ED25519,
-=======
-                method=DIDMethod.SOV,
                 key_type=ED25519,
->>>>>>> a4cbef1d
             )
             mock_retrieve_cxid_v1.side_effect = test_module.StorageNotFoundError()
             mock_retrieve_cxid_v2.return_value = async_mock.MagicMock(
@@ -650,13 +625,8 @@
                 TestConfig.test_did,
                 TestConfig.test_verkey,
                 None,
-<<<<<<< HEAD
                 method=SOV,
-                key_type=KeyType.ED25519,
-=======
-                method=DIDMethod.SOV,
                 key_type=ED25519,
->>>>>>> a4cbef1d
             )
             mock_retrieve_pxid.return_value = async_mock.MagicMock(
                 presentation_request_dict=self.PRES_REQ_V1
@@ -694,13 +664,8 @@
                 TestConfig.test_did,
                 TestConfig.test_verkey,
                 None,
-<<<<<<< HEAD
                 method=SOV,
-                key_type=KeyType.ED25519,
-=======
-                method=DIDMethod.SOV,
                 key_type=ED25519,
->>>>>>> a4cbef1d
             )
             mock_retrieve_pxid_1.side_effect = StorageNotFoundError()
             mock_retrieve_pxid_2.return_value = async_mock.MagicMock(
@@ -787,13 +752,8 @@
                 TestConfig.test_did,
                 TestConfig.test_verkey,
                 None,
-<<<<<<< HEAD
                 method=SOV,
-                key_type=KeyType.ED25519,
-=======
-                method=DIDMethod.SOV,
                 key_type=ED25519,
->>>>>>> a4cbef1d
             )
             with self.assertRaises(OutOfBandManagerError) as context:
                 await self.manager.create_invitation(
@@ -877,13 +837,8 @@
                 TestConfig.test_did,
                 TestConfig.test_verkey,
                 None,
-<<<<<<< HEAD
                 method=SOV,
-                key_type=KeyType.ED25519,
-=======
-                method=DIDMethod.SOV,
                 key_type=ED25519,
->>>>>>> a4cbef1d
             )
             with self.assertRaises(OutOfBandManagerError) as context:
                 await self.manager.create_invitation(
