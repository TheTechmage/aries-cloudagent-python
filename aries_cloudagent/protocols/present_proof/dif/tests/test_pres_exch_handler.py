--- conflicted
+++ resolved
@@ -81,19 +81,11 @@
     async with profile.session() as session:
         wallet = session.inject_or(BaseWallet)
         await wallet.create_local_did(
-<<<<<<< HEAD
-            method=SOV, key_type=KeyType.ED25519, did="WgWxqztrNooG92RXvxSTWv"
+            method=SOV, key_type=ED25519, did="WgWxqztrNooG92RXvxSTWv"
         )
         await wallet.create_local_did(
             method=KEY,
-            key_type=KeyType.BLS12381G2,
-=======
-            method=DIDMethod.SOV, key_type=ED25519, did="WgWxqztrNooG92RXvxSTWv"
-        )
-        await wallet.create_local_did(
-            method=DIDMethod.KEY,
             key_type=BLS12381G2,
->>>>>>> a4cbef1d
         )
         creds, pds = get_test_data()
         return creds, pds
@@ -2041,13 +2033,8 @@
                 did="did:sov:LjgpST2rjsoxYegQDRm7EL",
                 verkey="verkey",
                 metadata={},
-<<<<<<< HEAD
                 method=SOV,
-                key_type=KeyType.ED25519,
-=======
-                method=DIDMethod.SOV,
                 key_type=ED25519,
->>>>>>> a4cbef1d
             )
             mock_did_info.return_value = did_info
             (
@@ -2111,13 +2098,8 @@
                 did="did:sov:LjgpST2rjsoxYegQDRm7EL",
                 verkey="verkey",
                 metadata={},
-<<<<<<< HEAD
                 method=SOV,
-                key_type=KeyType.ED25519,
-=======
-                method=DIDMethod.SOV,
                 key_type=ED25519,
->>>>>>> a4cbef1d
             )
             mock_did_info.return_value = did_info
             with pytest.raises(DIFPresExchError):
@@ -2184,13 +2166,8 @@
                 did="did:key:z6Mkgg342Ycpuk263R9d8Aq6MUaxPn1DDeHyGo38EefXmgDL",
                 verkey="verkey",
                 metadata={},
-<<<<<<< HEAD
                 method=KEY,
-                key_type=KeyType.BLS12381G2,
-=======
-                method=DIDMethod.KEY,
                 key_type=BLS12381G2,
->>>>>>> a4cbef1d
             )
             mock_did_info.return_value = did_info
             (
@@ -2280,13 +2257,8 @@
                 did="did:key:z6Mkgg342Ycpuk263R9d8Aq6MUaxPn1DDeHyGo38EefXmgDL",
                 verkey="verkey",
                 metadata={},
-<<<<<<< HEAD
                 method=KEY,
-                key_type=KeyType.BLS12381G2,
-=======
-                method=DIDMethod.KEY,
                 key_type=BLS12381G2,
->>>>>>> a4cbef1d
             )
             mock_did_info.return_value = did_info
             vp = await dif_pres_exch_handler.create_vp(
@@ -2345,13 +2317,8 @@
                 did="did:key:z6Mkgg342Ycpuk263R9d8Aq6MUaxPn1DDeHyGo38EefXmgDL",
                 verkey="verkey",
                 metadata={},
-<<<<<<< HEAD
                 method=KEY,
-                key_type=KeyType.BLS12381G2,
-=======
-                method=DIDMethod.KEY,
                 key_type=BLS12381G2,
->>>>>>> a4cbef1d
             )
             mock_did_info.return_value = did_info
             vp = await dif_pres_exch_handler.create_vp(
@@ -2404,13 +2371,8 @@
                 did="did:key:z6Mkgg342Ycpuk263R9d8Aq6MUaxPn1DDeHyGo38EefXmgDL",
                 verkey="verkey",
                 metadata={},
-<<<<<<< HEAD
                 method=KEY,
-                key_type=KeyType.BLS12381G2,
-=======
-                method=DIDMethod.KEY,
                 key_type=BLS12381G2,
->>>>>>> a4cbef1d
             )
             mock_did_info.return_value = did_info
             vp = await dif_pres_exch_handler.create_vp(
