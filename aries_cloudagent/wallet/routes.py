"""Wallet admin routes."""

import json
import logging
from typing import List, Optional, Tuple, Union

from aiohttp import web
from aiohttp_apispec import docs, querystring_schema, request_schema, response_schema
from marshmallow import fields, validate

from aries_cloudagent.connections.base_manager import BaseConnectionManager

from ..admin.request_context import AdminRequestContext
from ..config.injection_context import InjectionContext
from ..connections.models.conn_record import ConnRecord
from ..core.event_bus import Event, EventBus
from ..core.profile import Profile
from ..ledger.base import BaseLedger
from ..ledger.endpoint_type import EndpointType
from ..ledger.error import LedgerConfigError, LedgerError
from ..messaging.jsonld.error import BadJWSHeaderError, InvalidVerificationMethod
from ..messaging.models.base import BaseModelError
from ..messaging.models.openapi import OpenAPISchema
from ..messaging.responder import BaseResponder
from ..messaging.valid import (
    DID_POSTURE_EXAMPLE,
    DID_POSTURE_VALIDATE,
    ENDPOINT_EXAMPLE,
    ENDPOINT_TYPE_EXAMPLE,
    ENDPOINT_TYPE_VALIDATE,
    ENDPOINT_VALIDATE,
    GENERIC_DID_EXAMPLE,
    GENERIC_DID_VALIDATE,
    INDY_DID_EXAMPLE,
    INDY_DID_VALIDATE,
    INDY_RAW_PUBLIC_KEY_EXAMPLE,
    INDY_RAW_PUBLIC_KEY_VALIDATE,
    JWT_EXAMPLE,
    JWT_VALIDATE,
    NON_SD_LIST_EXAMPLE,
    NON_SD_LIST_VALIDATE,
    SD_JWT_EXAMPLE,
    SD_JWT_VALIDATE,
    IndyDID,
    StrOrDictField,
    Uri,
)
from ..protocols.coordinate_mediation.v1_0.route_manager import RouteManager
from ..protocols.endorse_transaction.v1_0.manager import (
    TransactionManager,
    TransactionManagerError,
)
from ..protocols.endorse_transaction.v1_0.util import (
    get_endorser_connection_id,
    is_author_role,
)
from ..resolver.base import ResolverError
from ..storage.error import StorageError, StorageNotFoundError
from ..wallet.jwt import jwt_sign, jwt_verify
from ..wallet.sd_jwt import sd_jwt_sign, sd_jwt_verify
from .base import BaseWallet
from .did_info import DIDInfo
<<<<<<< HEAD
from .did_method import KEY, SOV, DIDMethod, DIDMethods, HolderDefinedDid, PEER2, PEER4
=======
from .did_method import KEY, PEER2, PEER4, SOV, DIDMethod, DIDMethods, HolderDefinedDid
>>>>>>> 74d12db3
from .did_posture import DIDPosture
from .error import WalletError, WalletNotFoundError
from .key_type import BLS12381G2, ED25519, KeyTypes
from .util import EVENT_LISTENER_PATTERN

LOGGER = logging.getLogger(__name__)


class WalletModuleResponseSchema(OpenAPISchema):
    """Response schema for Wallet Module."""


class DIDSchema(OpenAPISchema):
    """Result schema for a DID."""

    did = fields.Str(
        required=True,
        validate=GENERIC_DID_VALIDATE,
        metadata={"description": "DID of interest", "example": GENERIC_DID_EXAMPLE},
    )
    verkey = fields.Str(
        required=True,
        validate=INDY_RAW_PUBLIC_KEY_VALIDATE,
        metadata={
            "description": "Public verification key",
            "example": INDY_RAW_PUBLIC_KEY_EXAMPLE,
        },
    )
    posture = fields.Str(
        required=True,
        validate=DID_POSTURE_VALIDATE,
        metadata={
            "description": (
                "Whether DID is current public DID, posted to ledger but not current"
                " public DID, or local to the wallet"
            ),
            "example": DID_POSTURE_EXAMPLE,
        },
    )
    method = fields.Str(
        required=True,
        metadata={
            "description": "Did method associated with the DID",
            "example": SOV.method_name,
        },
    )
    key_type = fields.Str(
        required=True,
        validate=validate.OneOf([ED25519.key_type, BLS12381G2.key_type]),
        metadata={
            "description": "Key type associated with the DID",
            "example": ED25519.key_type,
        },
    )
    metadata = fields.Dict(
        required=False,
<<<<<<< HEAD
        metadata={
            "description": "Additional metadata associated with the DID",
        },
=======
        metadata={"description": "Additional metadata associated with the DID"},
>>>>>>> 74d12db3
    )


class DIDResultSchema(OpenAPISchema):
    """Result schema for a DID."""

    result = fields.Nested(DIDSchema())


class DIDListSchema(OpenAPISchema):
    """Result schema for connection list."""

    results = fields.List(
        fields.Nested(DIDSchema()), metadata={"description": "DID list"}
    )


class DIDEndpointWithTypeSchema(OpenAPISchema):
    """Request schema to set DID endpoint of particular type."""

    did = fields.Str(
        required=True,
        validate=INDY_DID_VALIDATE,
        metadata={"description": "DID of interest", "example": INDY_DID_EXAMPLE},
    )
    endpoint = fields.Str(
        required=False,
        validate=ENDPOINT_VALIDATE,
        metadata={
            "description": "Endpoint to set (omit to delete)",
            "example": ENDPOINT_EXAMPLE,
        },
    )
    endpoint_type = fields.Str(
        required=False,
        validate=ENDPOINT_TYPE_VALIDATE,
        metadata={
            "description": (
                f"Endpoint type to set (default '{EndpointType.ENDPOINT.w3c}'); affects"
                " only public or posted DIDs"
            ),
            "example": ENDPOINT_TYPE_EXAMPLE,
        },
    )


class JWSCreateSchema(OpenAPISchema):
    """Request schema to create a jws with a particular DID."""

    headers = fields.Dict()
    payload = fields.Dict(required=True)
    did = fields.Str(
        required=False,
        validate=GENERIC_DID_VALIDATE,
        metadata={"description": "DID of interest", "example": GENERIC_DID_EXAMPLE},
    )
    verification_method = fields.Str(
        data_key="verificationMethod",
        required=False,
        validate=Uri(),
        metadata={
            "description": "Information used for proof verification",
            "example": (
                "did:key:z6Mkgg342Ycpuk263R9d8Aq6MUaxPn1DDeHyGo38EefXmgDL#z6Mkgg34"
                "2Ycpuk263R9d8Aq6MUaxPn1DDeHyGo38EefXmgDL"
            ),
        },
    )


class SDJWSCreateSchema(JWSCreateSchema):
    """Request schema to create an sd-jws with a particular DID."""

    non_sd_list = fields.List(
        fields.Str(
            required=False,
            validate=NON_SD_LIST_VALIDATE,
            metadata={"example": NON_SD_LIST_EXAMPLE},
        )
    )


class JWSVerifySchema(OpenAPISchema):
    """Request schema to verify a jws created from a DID."""

    jwt = fields.Str(validate=JWT_VALIDATE, metadata={"example": JWT_EXAMPLE})


class SDJWSVerifySchema(OpenAPISchema):
    """Request schema to verify an sd-jws created from a DID."""

    sd_jwt = fields.Str(validate=SD_JWT_VALIDATE, metadata={"example": SD_JWT_EXAMPLE})


class JWSVerifyResponseSchema(OpenAPISchema):
    """Response schema for JWT verification result."""

    valid = fields.Bool(required=True)
    error = fields.Str(required=False, metadata={"description": "Error text"})
    kid = fields.Str(required=True, metadata={"description": "kid of signer"})
    headers = fields.Dict(
        required=True, metadata={"description": "Headers from verified JWT."}
    )
    payload = fields.Dict(
        required=True, metadata={"description": "Payload from verified JWT"}
    )


class SDJWSVerifyResponseSchema(JWSVerifyResponseSchema):
    """Response schema for SD-JWT verification result."""

    disclosures = fields.List(
        fields.List(StrOrDictField()),
        metadata={
            "description": "Disclosure arrays associated with the SD-JWT",
            "example": [
                ["fx1iT_mETjGiC-JzRARnVg", "name", "Alice"],
                [
                    "n4-t3mlh8jSS6yMIT7QHnA",
                    "street_address",
                    {"_sd": ["kLZrLK7enwfqeOzJ9-Ss88YS3mhjOAEk9lr_ix2Heng"]},
                ],
            ],
        },
    )


class DIDEndpointSchema(OpenAPISchema):
    """Request schema to set DID endpoint; response schema to get DID endpoint."""

    did = fields.Str(
        required=True,
        validate=INDY_DID_VALIDATE,
        metadata={"description": "DID of interest", "example": INDY_DID_EXAMPLE},
    )
    endpoint = fields.Str(
        required=False,
        validate=ENDPOINT_VALIDATE,
        metadata={
            "description": "Endpoint to set (omit to delete)",
            "example": ENDPOINT_EXAMPLE,
        },
    )


class DIDListQueryStringSchema(OpenAPISchema):
    """Parameters and validators for DID list request query string."""

    did = fields.Str(
        required=False,
        validate=GENERIC_DID_VALIDATE,
        metadata={"description": "DID of interest", "example": GENERIC_DID_EXAMPLE},
    )
    verkey = fields.Str(
        required=False,
        validate=INDY_RAW_PUBLIC_KEY_VALIDATE,
        metadata={
            "description": "Verification key of interest",
            "example": INDY_RAW_PUBLIC_KEY_EXAMPLE,
        },
    )
    posture = fields.Str(
        required=False,
        validate=DID_POSTURE_VALIDATE,
        metadata={
            "description": (
                "Whether DID is current public DID, posted to ledger but current public"
                " DID, or local to the wallet"
            ),
            "example": DID_POSTURE_EXAMPLE,
        },
    )
    method = fields.Str(
        required=False,
        validate=validate.OneOf(
            [KEY.method_name, SOV.method_name, PEER2.method_name, PEER4.method_name]
        ),
        metadata={
            "example": KEY.method_name,
            "description": (
                "DID method to query for. e.g. sov to only fetch indy/sov DIDs"
            ),
        },
    )
    key_type = fields.Str(
        required=False,
        validate=validate.OneOf([ED25519.key_type, BLS12381G2.key_type]),
        metadata={"example": ED25519.key_type, "description": "Key type to query for."},
    )


class DIDQueryStringSchema(OpenAPISchema):
    """Parameters and validators for set public DID request query string."""

    did = fields.Str(
        required=True,
        validate=GENERIC_DID_VALIDATE,
        metadata={"description": "DID of interest", "example": GENERIC_DID_EXAMPLE},
    )


class DIDCreateOptionsSchema(OpenAPISchema):
    """Parameters and validators for create DID options."""

    key_type = fields.Str(
        required=True,
        validate=validate.OneOf([ED25519.key_type, BLS12381G2.key_type]),
        metadata={
            "example": ED25519.key_type,
            "description": (
                "Key type to use for the DID keypair. "
                + "Validated with the chosen DID method's supported key types."
            ),
        },
    )

    did = fields.Str(
        required=False,
        validate=GENERIC_DID_VALIDATE,
        metadata={
            "description": (
                "Specify final value of the did (including did:<method>: prefix)"
                + "if the method supports or requires so."
            ),
            "example": GENERIC_DID_EXAMPLE,
        },
    )


class DIDCreateSchema(OpenAPISchema):
    """Parameters and validators for create DID endpoint."""

    method = fields.Str(
        required=False,
        dump_default=SOV.method_name,
        metadata={
            "example": SOV.method_name,
            "description": (
                "Method for the requested DID."
                + "Supported methods are 'key', 'sov', and any other registered method."
            ),
        },
    )

    options = fields.Nested(
        DIDCreateOptionsSchema,
        required=False,
        metadata={
            "description": (
                "To define a key type and/or a did depending on chosen DID method."
            )
        },
    )

    seed = fields.Str(
        required=False,
        metadata={
            "description": (
                "Optional seed to use for DID, Must beenabled in configuration before"
                " use."
            ),
            "example": "000000000000000000000000Trustee1",
        },
    )


class CreateAttribTxnForEndorserOptionSchema(OpenAPISchema):
    """Class for user to input whether to create a transaction for endorser or not."""

    create_transaction_for_endorser = fields.Boolean(
        required=False,
        metadata={"description": "Create Transaction For Endorser's signature"},
    )


class AttribConnIdMatchInfoSchema(OpenAPISchema):
    """Path parameters and validators for request taking connection id."""

    conn_id = fields.Str(
        required=False, metadata={"description": "Connection identifier"}
    )


class MediationIDSchema(OpenAPISchema):
    """Class for user to optionally input a mediation_id."""

    mediation_id = fields.Str(
        required=False, metadata={"description": "Mediation identifier"}
    )


def format_did_info(info: DIDInfo):
    """Serialize a DIDInfo object."""
    if info:
        return {
            "did": info.did,
            "verkey": info.verkey,
            "posture": DIDPosture.get(info.metadata).moniker,
            "key_type": info.key_type.key_type,
            "method": info.method.method_name,
            "metadata": info.metadata,
        }


@docs(tags=["wallet"], summary="List wallet DIDs")
@querystring_schema(DIDListQueryStringSchema())
@response_schema(DIDListSchema, 200, description="")
async def wallet_did_list(request: web.BaseRequest):
    """Request handler for searching wallet DIDs.

    Args:
        request: aiohttp request object

    Returns:
        The DID list response

    """
    context: AdminRequestContext = request["context"]
    filter_did = request.query.get("did")
    filter_verkey = request.query.get("verkey")
    filter_posture = DIDPosture.get(request.query.get("posture"))
    results = []
    async with context.session() as session:
        did_methods: DIDMethods = session.inject(DIDMethods)
        filter_method: DIDMethod | None = did_methods.from_method(
            request.query.get("method")
        )
        key_types = session.inject(KeyTypes)
        filter_key_type = key_types.from_key_type(request.query.get("key_type", ""))
        wallet: BaseWallet | None = session.inject_or(BaseWallet)
        if not wallet:
            raise web.HTTPForbidden(reason="No wallet available")
        if filter_posture is DIDPosture.PUBLIC:
            public_did_info = await wallet.get_public_did()
            if (
                public_did_info
                and (not filter_verkey or public_did_info.verkey == filter_verkey)
                and (not filter_did or public_did_info.did == filter_did)
                and (not filter_method or public_did_info.method == filter_method)
                and (not filter_key_type or public_did_info.key_type == filter_key_type)
            ):
                results.append(format_did_info(public_did_info))
        elif filter_posture is DIDPosture.POSTED:
            results = []
            posted_did_infos = await wallet.get_posted_dids()
            for info in posted_did_infos:
                if (
                    (not filter_verkey or info.verkey == filter_verkey)
                    and (not filter_did or info.did == filter_did)
                    and (not filter_method or info.method == filter_method)
                    and (not filter_key_type or info.key_type == filter_key_type)
                ):
                    results.append(format_did_info(info))
        elif filter_did:
            try:
                info = await wallet.get_local_did(filter_did)
            except WalletError:
                # badly formatted DID or record not found
                info = None
            if (
                info
                and (not filter_verkey or info.verkey == filter_verkey)
                and (not filter_method or info.method == filter_method)
                and (not filter_key_type or info.key_type == filter_key_type)
                and (
                    filter_posture is None
                    or (
                        filter_posture is DIDPosture.WALLET_ONLY
                        and not info.metadata.get("posted")
                    )
                )
            ):
                results.append(format_did_info(info))
        elif filter_verkey:
            try:
                info = await wallet.get_local_did_for_verkey(filter_verkey)
            except WalletError:
                info = None
            if (
                info
                and (not filter_method or info.method == filter_method)
                and (not filter_key_type or info.key_type == filter_key_type)
                and (
                    filter_posture is None
                    or (
                        filter_posture is DIDPosture.WALLET_ONLY
                        and not info.metadata.get("posted")
                    )
                )
            ):
                results.append(format_did_info(info))
        else:
            dids = await wallet.get_local_dids()
            results = [
                format_did_info(info)
                for info in dids
                if (
                    filter_posture is None
                    or DIDPosture.get(info.metadata) is DIDPosture.WALLET_ONLY
                )
                and (not filter_method or info.method == filter_method)
                and (not filter_key_type or info.key_type == filter_key_type)
            ]

    results.sort(
        key=lambda info: (DIDPosture.get(info["posture"]).ordinal, info["did"])
    )

    return web.json_response({"results": results})


@docs(tags=["wallet"], summary="Create a local DID")
@request_schema(DIDCreateSchema())
@response_schema(DIDResultSchema, 200, description="")
async def wallet_create_did(request: web.BaseRequest):
    """Request handler for creating a new local DID in the wallet.

    Args:
        request: aiohttp request object

    Returns:
        The DID info

    """
    context: AdminRequestContext = request["context"]

    try:
        body = await request.json()
    except Exception:
        body = {}

    # set default method and key type for backwards compat

    seed = body.get("seed") or None
    if seed and not context.settings.get("wallet.allow_insecure_seed"):
        raise web.HTTPBadRequest(reason="Seed support is not enabled")
    info = None
    async with context.session() as session:
        did_methods = session.inject(DIDMethods)

        method = did_methods.from_method(body.get("method", "sov"))
        if not method:
            raise web.HTTPForbidden(
                reason=f"method {body.get('method')} is not supported by the agent."
            )

        key_types = session.inject(KeyTypes)
        # set default method and key type for backwards compat
        key_type = (
            key_types.from_key_type(body.get("options", {}).get("key_type", ""))
            or ED25519
        )
        if not method.supports_key_type(key_type):
            raise web.HTTPForbidden(
                reason=(
                    f"method {method.method_name} does not"
                    f" support key type {key_type.key_type}"
                )
            )

        did = body.get("options", {}).get("did")
        if method.holder_defined_did() == HolderDefinedDid.NO and did:
            raise web.HTTPForbidden(
                reason=f"method {method.method_name} does not support user-defined DIDs"
            )
        elif method.holder_defined_did() == HolderDefinedDid.REQUIRED and not did:
            raise web.HTTPBadRequest(
                reason=f"method {method.method_name} requires a user-defined DIDs"
            )

        wallet = session.inject_or(BaseWallet)
        if not wallet:
            raise web.HTTPForbidden(reason="No wallet available")
        try:
            is_did_peer_2 = method.method_name == PEER2.method_name
            is_did_peer_4 = method.method_name == PEER4.method_name
            if is_did_peer_2 or is_did_peer_4:
                base_conn_mgr = BaseConnectionManager(context.profile)

                options = body.get("options", {})

                connection_id = options.get("conn_id")
                my_endpoint = options.get("endpoint")
                mediation_id = options.get("mediation_id")

                # FIXME:
                # This logic is duplicated in BaseConnectionManager
                # It should be refactored into one method.
                ###################################################

                my_endpoints = []
                if my_endpoint:
                    my_endpoints = [my_endpoint]
                else:
                    default_endpoint = context.profile.settings.get("default_endpoint")
                    if default_endpoint:
                        my_endpoints.append(default_endpoint)
                    my_endpoints.extend(
                        context.profile.settings.get("additional_endpoints", [])
                    )

                mediation_records = []
                if connection_id:
                    conn_rec = await ConnRecord.retrieve_by_id(session, connection_id)
                    mediation_records = await base_conn_mgr._route_manager.mediation_records_for_connection(  # noqa: E501
                        context.profile,
                        conn_rec,
                        mediation_id,
                        or_default=True,
                    )

                ###################################################

                info = (
                    await base_conn_mgr.create_did_peer_2(
                        my_endpoints, mediation_records
                    )
                    if is_did_peer_2
                    else await base_conn_mgr.create_did_peer_4(
                        my_endpoints, mediation_records
                    )
                )
            else:
                info = await wallet.create_local_did(
                    method=method, key_type=key_type, seed=seed, did=did
                )

        except WalletError as err:
            raise web.HTTPBadRequest(reason=err.roll_up) from err

    return web.json_response({"result": format_did_info(info)})


@docs(tags=["wallet"], summary="Fetch the current public DID")
@response_schema(DIDResultSchema, 200, description="")
async def wallet_get_public_did(request: web.BaseRequest):
    """Request handler for fetching the current public DID.

    Args:
        request: aiohttp request object

    Returns:
        The DID info

    """
    context: AdminRequestContext = request["context"]
    info = None
    async with context.session() as session:
        wallet = session.inject_or(BaseWallet)
        if not wallet:
            raise web.HTTPForbidden(reason="No wallet available")
        try:
            info = await wallet.get_public_did()
        except WalletError as err:
            raise web.HTTPBadRequest(reason=err.roll_up) from err

    return web.json_response({"result": format_did_info(info)})


@docs(tags=["wallet"], summary="Assign the current public DID")
@querystring_schema(DIDQueryStringSchema())
@querystring_schema(CreateAttribTxnForEndorserOptionSchema())
@querystring_schema(AttribConnIdMatchInfoSchema())
@querystring_schema(MediationIDSchema())
@response_schema(DIDResultSchema, 200, description="")
async def wallet_set_public_did(request: web.BaseRequest):
    """Request handler for setting the current public DID.

    Args:
        request: aiohttp request object

    Returns:
        The updated DID info

    """
    context: AdminRequestContext = request["context"]

    outbound_handler = request["outbound_message_router"]

    create_transaction_for_endorser = json.loads(
        request.query.get("create_transaction_for_endorser", "false")
    )
    write_ledger = not create_transaction_for_endorser
    connection_id = request.query.get("conn_id")
    attrib_def = None

    # check if we need to endorse
    if is_author_role(context.profile):
        # authors cannot write to the ledger
        write_ledger = False
        create_transaction_for_endorser = True
        if not connection_id:
            # author has not provided a connection id, so determine which to use
            connection_id = await get_endorser_connection_id(context.profile)
            if not connection_id:
                raise web.HTTPBadRequest(reason="No endorser connection found")

    async with context.session() as session:
        wallet = session.inject_or(BaseWallet)
        if not wallet:
            raise web.HTTPForbidden(reason="No wallet available")
    did = request.query.get("did")
    if not did:
        raise web.HTTPBadRequest(reason="Request query must include DID")

    info: DIDInfo = None

    mediation_id = request.query.get("mediation_id")
    profile = context.profile
    route_manager = profile.inject(RouteManager)
    mediation_record = await route_manager.mediation_record_if_id(
        profile=profile, mediation_id=mediation_id, or_default=True
    )

    routing_keys, mediator_endpoint = await route_manager.routing_info(
        profile,
        mediation_record,
    )

    try:
        info, attrib_def = await promote_wallet_public_did(
            context,
            did,
            write_ledger=write_ledger,
            connection_id=connection_id,
            routing_keys=routing_keys,
            mediator_endpoint=mediator_endpoint,
        )
    except LookupError as err:
        raise web.HTTPNotFound(reason=str(err)) from err
    except PermissionError as err:
        raise web.HTTPForbidden(reason=str(err)) from err
    except WalletNotFoundError as err:
        raise web.HTTPNotFound(reason=err.roll_up) from err
    except (LedgerError, WalletError) as err:
        raise web.HTTPBadRequest(reason=err.roll_up) from err

    if not create_transaction_for_endorser:
        return web.json_response({"result": format_did_info(info)})

    else:
        transaction_mgr = TransactionManager(context.profile)
        try:
            transaction = await transaction_mgr.create_record(
                messages_attach=attrib_def["signed_txn"], connection_id=connection_id
            )
        except StorageError as err:
            raise web.HTTPBadRequest(reason=err.roll_up) from err

        # if auto-request, send the request to the endorser
        if context.settings.get_value("endorser.auto_request"):
            try:
                transaction, transaction_request = await transaction_mgr.create_request(
                    transaction=transaction,
                    # TODO see if we need to parameterize these params
                    # expires_time=expires_time,
                )
            except (StorageError, TransactionManagerError) as err:
                raise web.HTTPBadRequest(reason=err.roll_up) from err

            await outbound_handler(transaction_request, connection_id=connection_id)

        return web.json_response({"txn": transaction.serialize()})


async def promote_wallet_public_did(
    context: Union[AdminRequestContext, InjectionContext],
    did: str,
    write_ledger: bool = False,
    profile: Profile = None,
    connection_id: str = None,
    routing_keys: List[str] = None,
    mediator_endpoint: str = None,
) -> Tuple[DIDInfo, Optional[dict]]:
    """Promote supplied DID to the wallet public DID."""
    info: DIDInfo = None
    endorser_did = None

    is_indy_did = bool(IndyDID.PATTERN.match(did))
    # write only Indy DID
    write_ledger = is_indy_did and write_ledger
    is_ctx_admin_request = True
    if isinstance(context, InjectionContext):
        is_ctx_admin_request = False
        if not profile:
            raise web.HTTPForbidden(
                reason=(
                    "InjectionContext is provided but no profile is provided. "
                    "InjectionContext does not have profile attribute but "
                    "AdminRequestContext does."
                )
            )
    ledger = (
        context.profile.inject_or(BaseLedger)
        if is_ctx_admin_request
        else profile.inject_or(BaseLedger)
    )

    if is_indy_did:
        if not ledger:
            reason = "No ledger available"
            if not context.settings.get_value("wallet.type"):
                reason += ": missing wallet-type?"
            raise PermissionError(reason)

        async with ledger:
            if not await ledger.get_key_for_did(did):
                raise LookupError(f"DID {did} is not posted to the ledger")

        is_author_profile = (
            is_author_role(context.profile)
            if is_ctx_admin_request
            else is_author_role(profile)
        )
        # check if we need to endorse
        if is_author_profile:
            # authors cannot write to the ledger
            write_ledger = False

            # author has not provided a connection id, so determine which to use
            if not connection_id:
                connection_id = (
                    await get_endorser_connection_id(context.profile)
                    if is_ctx_admin_request
                    else await get_endorser_connection_id(profile)
                )
            if not connection_id:
                raise web.HTTPBadRequest(reason="No endorser connection found")
        if not write_ledger:
            async with (
                context.session() if is_ctx_admin_request else profile.session()
            ) as session:
                try:
                    connection_record = await ConnRecord.retrieve_by_id(
                        session, connection_id
                    )
                except StorageNotFoundError as err:
                    raise web.HTTPNotFound(reason=err.roll_up) from err
                except BaseModelError as err:
                    raise web.HTTPBadRequest(reason=err.roll_up) from err
                endorser_info = await connection_record.metadata_get(
                    session, "endorser_info"
                )

            if not endorser_info:
                raise web.HTTPForbidden(
                    reason=(
                        "Endorser Info is not set up in "
                        "connection metadata for this connection record"
                    )
                )
            if "endorser_did" not in endorser_info.keys():
                raise web.HTTPForbidden(
                    reason=(
                        ' "endorser_did" is not set in "endorser_info"'
                        " in connection metadata for this connection record"
                    )
                )
            endorser_did = endorser_info["endorser_did"]

    did_info: DIDInfo = None
    attrib_def = None
    async with (
        context.session() if is_ctx_admin_request else profile.session()
    ) as session:
        wallet = session.inject_or(BaseWallet)
        did_info = await wallet.get_local_did(did)
        info = await wallet.set_public_did(did_info)

        if info:
            # Publish endpoint if necessary
            endpoint = did_info.metadata.get("endpoint")

            if is_indy_did and not endpoint:
                endpoint = mediator_endpoint or context.settings.get("default_endpoint")
                attrib_def = await wallet.set_did_endpoint(
                    info.did,
                    endpoint,
                    ledger,
                    write_ledger=write_ledger,
                    endorser_did=endorser_did,
                    routing_keys=routing_keys,
                )

    if info:
        # Route the public DID
        route_manager = (
            context.profile.inject(RouteManager)
            if is_ctx_admin_request
            else profile.inject(RouteManager)
        )
        (
            await route_manager.route_verkey(context.profile, info.verkey)
            if is_ctx_admin_request
            else await route_manager.route_verkey(profile, info.verkey)
        )

    return info, attrib_def


@docs(
    tags=["wallet"], summary="Update endpoint in wallet and on ledger if posted to it"
)
@request_schema(DIDEndpointWithTypeSchema)
@querystring_schema(CreateAttribTxnForEndorserOptionSchema())
@querystring_schema(AttribConnIdMatchInfoSchema())
@response_schema(WalletModuleResponseSchema(), description="")
async def wallet_set_did_endpoint(request: web.BaseRequest):
    """Request handler for setting an endpoint for a DID.

    Args:
        request: aiohttp request object
    """
    context: AdminRequestContext = request["context"]

    outbound_handler = request["outbound_message_router"]

    body = await request.json()
    did = body["did"]
    endpoint = body.get("endpoint")
    endpoint_type = EndpointType.get(
        body.get("endpoint_type", EndpointType.ENDPOINT.w3c)
    )

    create_transaction_for_endorser = json.loads(
        request.query.get("create_transaction_for_endorser", "false")
    )
    write_ledger = not create_transaction_for_endorser
    endorser_did = None
    connection_id = request.query.get("conn_id")
    attrib_def = None

    # check if we need to endorse
    if is_author_role(context.profile):
        # authors cannot write to the ledger
        write_ledger = False
        create_transaction_for_endorser = True
        if not connection_id:
            # author has not provided a connection id, so determine which to use
            connection_id = await get_endorser_connection_id(context.profile)
            if not connection_id:
                raise web.HTTPBadRequest(reason="No endorser connection found")

    if not write_ledger:
        try:
            async with context.session() as session:
                connection_record = await ConnRecord.retrieve_by_id(
                    session, connection_id
                )
        except StorageNotFoundError as err:
            raise web.HTTPNotFound(reason=err.roll_up) from err
        except BaseModelError as err:
            raise web.HTTPBadRequest(reason=err.roll_up) from err

        async with context.session() as session:
            endorser_info = await connection_record.metadata_get(
                session, "endorser_info"
            )
        if not endorser_info:
            raise web.HTTPForbidden(
                reason=(
                    "Endorser Info is not set up in "
                    "connection metadata for this connection record"
                )
            )
        if "endorser_did" not in endorser_info.keys():
            raise web.HTTPForbidden(
                reason=(
                    ' "endorser_did" is not set in "endorser_info"'
                    " in connection metadata for this connection record"
                )
            )
        endorser_did = endorser_info["endorser_did"]

    async with context.session() as session:
        wallet = session.inject_or(BaseWallet)
        if not wallet:
            raise web.HTTPForbidden(reason="No wallet available")
        try:
            ledger = context.profile.inject_or(BaseLedger)
            attrib_def = await wallet.set_did_endpoint(
                did,
                endpoint,
                ledger,
                endpoint_type,
                write_ledger=write_ledger,
                endorser_did=endorser_did,
            )
        except WalletNotFoundError as err:
            raise web.HTTPNotFound(reason=err.roll_up) from err
        except LedgerConfigError as err:
            raise web.HTTPForbidden(reason=err.roll_up) from err
        except (LedgerError, WalletError) as err:
            raise web.HTTPBadRequest(reason=err.roll_up) from err

    if not create_transaction_for_endorser:
        return web.json_response({})
    else:
        transaction_mgr = TransactionManager(context.profile)
        try:
            transaction = await transaction_mgr.create_record(
                messages_attach=attrib_def["signed_txn"], connection_id=connection_id
            )
        except StorageError as err:
            raise web.HTTPBadRequest(reason=err.roll_up) from err

        # if auto-request, send the request to the endorser
        if context.settings.get_value("endorser.auto_request"):
            try:
                transaction, transaction_request = await transaction_mgr.create_request(
                    transaction=transaction,
                    # TODO see if we need to parameterize these params
                    # expires_time=expires_time,
                )
            except (StorageError, TransactionManagerError) as err:
                raise web.HTTPBadRequest(reason=err.roll_up) from err

            await outbound_handler(transaction_request, connection_id=connection_id)

        return web.json_response({"txn": transaction.serialize()})


@docs(tags=["wallet"], summary="Create a EdDSA jws using did keys with a given payload")
@request_schema(JWSCreateSchema)
@response_schema(WalletModuleResponseSchema(), description="")
async def wallet_jwt_sign(request: web.BaseRequest):
    """Request handler for jws creation using did.

    Args:
        "headers": { ... },
        "payload": { ... },
        "did": "did:example:123",
        "verificationMethod": "did:example:123#keys-1"
        with did and verification being mutually exclusive.
    """
    context: AdminRequestContext = request["context"]
    body = await request.json()
    did = body.get("did")
    verification_method = body.get("verificationMethod")
    headers = body.get("headers", {})
    payload = body.get("payload", {})

    try:
        jws = await jwt_sign(
            context.profile, headers, payload, did, verification_method
        )
    except ValueError as err:
        raise web.HTTPBadRequest(reason="Bad did or verification method") from err
    except WalletNotFoundError as err:
        raise web.HTTPNotFound(reason=err.roll_up) from err
    except WalletError as err:
        raise web.HTTPBadRequest(reason=err.roll_up) from err

    return web.json_response(jws)


@docs(
    tags=["wallet"], summary="Create a EdDSA sd-jws using did keys with a given payload"
)
@request_schema(SDJWSCreateSchema)
@response_schema(WalletModuleResponseSchema(), description="")
async def wallet_sd_jwt_sign(request: web.BaseRequest):
    """Request handler for sd-jws creation using did.

    Args:
        "headers": { ... },
        "payload": { ... },
        "did": "did:example:123",
        "verificationMethod": "did:example:123#keys-1"
        with did and verification being mutually exclusive.
        "non_sd_list": []
    """
    context: AdminRequestContext = request["context"]
    body = await request.json()
    did = body.get("did")
    verification_method = body.get("verificationMethod")
    headers = body.get("headers", {})
    payload = body.get("payload", {})
    non_sd_list = body.get("non_sd_list", [])

    try:
        sd_jws = await sd_jwt_sign(
            context.profile, headers, payload, non_sd_list, did, verification_method
        )
    except ValueError as err:
        raise web.HTTPBadRequest(reason="Bad did or verification method") from err
    except WalletNotFoundError as err:
        raise web.HTTPNotFound(reason=err.roll_up) from err
    except WalletError as err:
        raise web.HTTPBadRequest(reason=err.roll_up) from err

    return web.json_response(sd_jws)


@docs(tags=["wallet"], summary="Verify a EdDSA jws using did keys with a given JWS")
@request_schema(JWSVerifySchema())
@response_schema(JWSVerifyResponseSchema(), 200, description="")
async def wallet_jwt_verify(request: web.BaseRequest):
    """Request handler for jws validation using did.

    Args:
        "jwt": { ... }
    """
    context: AdminRequestContext = request["context"]
    body = await request.json()
    jwt = body["jwt"]
    try:
        result = await jwt_verify(context.profile, jwt)
    except (BadJWSHeaderError, InvalidVerificationMethod) as err:
        raise web.HTTPBadRequest(reason=err.roll_up) from err
    except ResolverError as err:
        raise web.HTTPNotFound(reason=err.roll_up) from err

    return web.json_response(
        {
            "valid": result.valid,
            "headers": result.headers,
            "payload": result.payload,
            "kid": result.kid,
        }
    )


@docs(
    tags=["wallet"],
    summary="Verify a EdDSA sd-jws using did keys with a given SD-JWS with "
    "optional key binding",
)
@request_schema(SDJWSVerifySchema())
@response_schema(SDJWSVerifyResponseSchema(), 200, description="")
async def wallet_sd_jwt_verify(request: web.BaseRequest):
    """Request handler for sd-jws validation using did.

    Args:
        "sd-jwt": { ... }
    """
    context: AdminRequestContext = request["context"]
    body = await request.json()
    sd_jwt = body["sd_jwt"]
    try:
        result = await sd_jwt_verify(context.profile, sd_jwt)
    except (BadJWSHeaderError, InvalidVerificationMethod) as err:
        raise web.HTTPBadRequest(reason=err.roll_up) from err
    except ResolverError as err:
        raise web.HTTPNotFound(reason=err.roll_up) from err

    return web.json_response(result.serialize())


@docs(tags=["wallet"], summary="Query DID endpoint in wallet")
@querystring_schema(DIDQueryStringSchema())
@response_schema(DIDEndpointSchema, 200, description="")
async def wallet_get_did_endpoint(request: web.BaseRequest):
    """Request handler for getting the current DID endpoint from the wallet.

    Args:
        request: aiohttp request object

    Returns:
        The updated DID info

    """
    context: AdminRequestContext = request["context"]
    async with context.session() as session:
        wallet = session.inject_or(BaseWallet)
        if not wallet:
            raise web.HTTPForbidden(reason="No wallet available")
        did = request.query.get("did")
        if not did:
            raise web.HTTPBadRequest(reason="Request query must include DID")

        try:
            did_info = await wallet.get_local_did(did)
            endpoint = did_info.metadata.get("endpoint")
        except WalletNotFoundError as err:
            raise web.HTTPNotFound(reason=err.roll_up) from err
        except WalletError as err:
            raise web.HTTPBadRequest(reason=err.roll_up) from err

    return web.json_response({"did": did, "endpoint": endpoint})


@docs(tags=["wallet"], summary="Rotate keypair for a DID not posted to the ledger")
@querystring_schema(DIDQueryStringSchema())
@response_schema(WalletModuleResponseSchema(), description="")
async def wallet_rotate_did_keypair(request: web.BaseRequest):
    """Request handler for rotating local DID keypair.

    Args:
        request: aiohttp request object

    Returns:
        An empty JSON response

    """
    context: AdminRequestContext = request["context"]
    did = request.query.get("did")
    if not did:
        raise web.HTTPBadRequest(reason="Request query must include DID")

    async with context.session() as session:
        wallet = session.inject_or(BaseWallet)
        if not wallet:
            raise web.HTTPForbidden(reason="No wallet available")
        try:
            did_info: DIDInfo = None
            did_info = await wallet.get_local_did(did)
            if did_info.metadata.get("posted", False):
                # call from ledger API instead to propagate through ledger NYM transaction
                raise web.HTTPBadRequest(reason=f"DID {did} is posted to the ledger")
            await wallet.rotate_did_keypair_start(did)  # do not take seed over the wire
            await wallet.rotate_did_keypair_apply(did)
        except WalletNotFoundError as err:
            raise web.HTTPNotFound(reason=err.roll_up) from err
        except WalletError as err:
            raise web.HTTPBadRequest(reason=err.roll_up) from err

    return web.json_response({})


def register_events(event_bus: EventBus):
    """Subscribe to any events we need to support."""
    event_bus.subscribe(EVENT_LISTENER_PATTERN, on_register_nym_event)


async def on_register_nym_event(profile: Profile, event: Event):
    """Handle any events we need to support."""

    # after the nym record is written, promote to wallet public DID
    if is_author_role(profile) and profile.context.settings.get_value(
        "endorser.auto_promote_author_did"
    ):
        did = event.payload["did"]
        connection_id = event.payload.get("connection_id")
        try:
            _info, attrib_def = await promote_wallet_public_did(
                context=profile.context,
                did=did,
                connection_id=connection_id,
                profile=profile,
            )
        except Exception as err:
            # log the error, but continue
            LOGGER.exception(
                "Error promoting to public DID: %s",
                err,
            )
            return

        transaction_mgr = TransactionManager(profile)
        try:
            transaction = await transaction_mgr.create_record(
                messages_attach=attrib_def["signed_txn"], connection_id=connection_id
            )
        except StorageError as err:
            # log the error, but continue
            LOGGER.exception(
                "Error accepting endorser invitation/configuring endorser"
                " connection: %s",
                err,
            )
            return

        # if auto-request, send the request to the endorser
        if profile.settings.get_value("endorser.auto_request"):
            try:
                transaction, transaction_request = await transaction_mgr.create_request(
                    transaction=transaction,
                    # TODO see if we need to parameterize these params
                    # expires_time=expires_time,
                )
            except (StorageError, TransactionManagerError) as err:
                # log the error, but continue
                LOGGER.exception(
                    "Error creating endorser transaction request: %s",
                    err,
                )

            # TODO not sure how to get outbound_handler in an event ...
            # await outbound_handler(transaction_request, connection_id=connection_id)
            responder = profile.inject_or(BaseResponder)
            if responder:
                await responder.send(
                    transaction_request,
                    connection_id=connection_id,
                )
            else:
                LOGGER.warning(
                    "Configuration has no BaseResponder: cannot update "
                    "ATTRIB record on DID: %s",
                    did,
                )


async def register(app: web.Application):
    """Register routes."""

    app.add_routes(
        [
            web.get("/wallet/did", wallet_did_list, allow_head=False),
            web.post("/wallet/did/create", wallet_create_did),
            web.get("/wallet/did/public", wallet_get_public_did, allow_head=False),
            web.post("/wallet/did/public", wallet_set_public_did),
            web.post("/wallet/set-did-endpoint", wallet_set_did_endpoint),
            web.post("/wallet/jwt/sign", wallet_jwt_sign),
            web.post("/wallet/jwt/verify", wallet_jwt_verify),
            web.post("/wallet/sd-jwt/sign", wallet_sd_jwt_sign),
            web.post("/wallet/sd-jwt/verify", wallet_sd_jwt_verify),
            web.get(
                "/wallet/get-did-endpoint", wallet_get_did_endpoint, allow_head=False
            ),
            web.patch("/wallet/did/local/rotate-keypair", wallet_rotate_did_keypair),
        ]
    )


def post_process_routes(app: web.Application):
    """Amend swagger API."""

    # Add top-level tags description
    if "tags" not in app._state["swagger_dict"]:
        app._state["swagger_dict"]["tags"] = []
    app._state["swagger_dict"]["tags"].append(
        {
            "name": "wallet",
            "description": "DID and tag policy management",
            "externalDocs": {
                "description": "Design",
                "url": (
                    "https://github.com/hyperledger/indy-sdk/tree/"
                    "master/docs/design/003-wallet-storage"
                ),
            },
        }
    )<|MERGE_RESOLUTION|>--- conflicted
+++ resolved
@@ -60,11 +60,7 @@
 from ..wallet.sd_jwt import sd_jwt_sign, sd_jwt_verify
 from .base import BaseWallet
 from .did_info import DIDInfo
-<<<<<<< HEAD
-from .did_method import KEY, SOV, DIDMethod, DIDMethods, HolderDefinedDid, PEER2, PEER4
-=======
 from .did_method import KEY, PEER2, PEER4, SOV, DIDMethod, DIDMethods, HolderDefinedDid
->>>>>>> 74d12db3
 from .did_posture import DIDPosture
 from .error import WalletError, WalletNotFoundError
 from .key_type import BLS12381G2, ED25519, KeyTypes
@@ -121,13 +117,7 @@
     )
     metadata = fields.Dict(
         required=False,
-<<<<<<< HEAD
-        metadata={
-            "description": "Additional metadata associated with the DID",
-        },
-=======
         metadata={"description": "Additional metadata associated with the DID"},
->>>>>>> 74d12db3
     )
 
 
